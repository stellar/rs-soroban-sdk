--- conflicted
+++ resolved
@@ -2,22 +2,9 @@
 resolver = "2"
 
 members = [
-<<<<<<< HEAD
-    "stellar_contract_sdk",
-    "stellar_contract_sdk_macros",
-    "test_macros",
-    "test_add",
-    "test_bignum",
-    "test_call_helper",
-    "test_helper",
-    "test_host_objects",
-    "test_pay",
-    "test_call_everything",
-=======
     "sdk",
     "examples/add_i32",
     "examples/add_i64",
->>>>>>> b682f6a3
 ]
 
 [profile.dev]
