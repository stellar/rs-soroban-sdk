--- conflicted
+++ resolved
@@ -27,26 +27,18 @@
 soroban-auth = { path = "soroban-auth" }
 soroban-spec = { path = "soroban-spec" }
 soroban-sdk-macros = { path = "soroban-sdk-macros" }
-<<<<<<< HEAD
-soroban-env-common = { git = "https://github.com/stellar/rs-soroban-env", rev = "34b8108c" }
-soroban-env-guest = { git = "https://github.com/stellar/rs-soroban-env", rev = "34b8108c" }
-soroban-env-host = { git = "https://github.com/stellar/rs-soroban-env", rev = "34b8108c" }
-soroban-env-macros = { git = "https://github.com/stellar/rs-soroban-env", rev = "34b8108c" }
-soroban-native-sdk-macros = { git = "https://github.com/stellar/rs-soroban-env", rev = "34b8108c" }
-=======
-soroban-env-common = { git = "https://github.com/stellar/rs-soroban-env", rev = "6f399d01" }
-soroban-env-guest = { git = "https://github.com/stellar/rs-soroban-env", rev = "6f399d01" }
-soroban-env-host = { git = "https://github.com/stellar/rs-soroban-env", rev = "6f399d01" }
-soroban-env-macros = { git = "https://github.com/stellar/rs-soroban-env", rev = "6f399d01" }
+# soroban-env-common = { git = "https://github.com/stellar/rs-soroban-env", rev = "6f399d01" }
+# soroban-env-guest = { git = "https://github.com/stellar/rs-soroban-env", rev = "6f399d01" }
+# soroban-env-host = { git = "https://github.com/stellar/rs-soroban-env", rev = "6f399d01" }
+# soroban-env-macros = { git = "https://github.com/stellar/rs-soroban-env", rev = "6f399d01" }
 soroban-native-sdk-macros = { git = "https://github.com/stellar/rs-soroban-env", rev = "6f399d01" }
->>>>>>> b04f27e1
 stellar-xdr = { git = "https://github.com/stellar/rs-stellar-xdr", rev = "cebf5259" }
 wasmi = { package = "soroban-wasmi", git = "https://github.com/stellar/wasmi", rev = "a61b6df" }
 
-# soroban-env-common = { path = "../rs-soroban-env/soroban-env-common" }
-# soroban-env-guest = { path = "../rs-soroban-env/soroban-env-guest" }
-# soroban-env-host = { path = "../rs-soroban-env/soroban-env-host" }
-# soroban-env-macros = { path = "../rs-soroban-env/soroban-env-macros" }
+soroban-env-common = { path = "../rs-soroban-env/soroban-env-common" }
+soroban-env-guest = { path = "../rs-soroban-env/soroban-env-guest" }
+soroban-env-host = { path = "../rs-soroban-env/soroban-env-host" }
+soroban-env-macros = { path = "../rs-soroban-env/soroban-env-macros" }
 
 [profile.dev]
 overflow-checks = true
