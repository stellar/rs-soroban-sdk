--- conflicted
+++ resolved
@@ -34,20 +34,11 @@
 [patch.crates-io]
 soroban-sdk = { path = "soroban-sdk" }
 soroban-sdk-macros = { path = "soroban-sdk-macros" }
-<<<<<<< HEAD
-soroban-env-common = { git = "https://github.com/stellar/rs-soroban-env", rev = "8861a4b5" }
-soroban-env-guest = { git = "https://github.com/stellar/rs-soroban-env", rev = "8861a4b5" }
-# soroban-env-host = { git = "https://github.com/stellar/rs-soroban-env", rev = "8861a4b5" }
-soroban-env-host = { path = "../rs-soroban-env/soroban-env-host" }
-soroban-env-macros = { git = "https://github.com/stellar/rs-soroban-env", rev = "8861a4b5" }
-soroban-native-sdk-macros = { git = "https://github.com/stellar/rs-soroban-env", rev = "8861a4b5" }
-=======
 soroban-env-common = { git = "https://github.com/stellar/rs-soroban-env", rev = "1c5532ef" }
 soroban-env-guest = { git = "https://github.com/stellar/rs-soroban-env", rev = "1c5532ef" }
 soroban-env-host = { git = "https://github.com/stellar/rs-soroban-env", rev = "1c5532ef" }
 soroban-env-macros = { git = "https://github.com/stellar/rs-soroban-env", rev = "1c5532ef" }
 soroban-native-sdk-macros = { git = "https://github.com/stellar/rs-soroban-env", rev = "1c5532ef" }
->>>>>>> 860a590d
 stellar-xdr = { git = "https://github.com/stellar/rs-stellar-xdr", rev = "3eca5ce" }
 
 [profile.dev]
