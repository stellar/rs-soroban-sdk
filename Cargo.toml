[workspace]
resolver = "2"

members = [
    "soroban-auth",
    "soroban-sdk",
    "soroban-sdk-macros",
    "soroban-spec",
    "soroban-ledger-snapshot",
<<<<<<< HEAD
    "soroban-token-spec",
    "soroban-token-sdk",
=======
>>>>>>> 6a1f0fec
    "tests/empty",
    "tests/empty2",
    "tests/add_u64",
    "tests/add_i128",
    "tests/add_u128",
    "tests/import_contract",
    "tests/invoke_contract",
    "tests/udt",
    "tests/contract_data",
    "tests/events",
    "tests/logging",
    "tests/errors",
    "tests/alloc",
]

[workspace.package]
version = "0.7.0"

[workspace.dependencies]
soroban-sdk = { version = "0.7.0", path = "soroban-sdk" }
soroban-sdk-macros = { version = "0.7.0", path = "soroban-sdk-macros" }
soroban-auth = { version = "0.7.0", path = "soroban-auth" }
soroban-spec = { version = "0.7.0", path = "soroban-spec" }
soroban-ledger-snapshot = { version = "0.7.0", path = "soroban-ledger-snapshot" }
<<<<<<< HEAD
soroban-token-spec = { version = "0.7.0", path = "soroban-token-spec" }
soroban-token-sdk = { version = "0.7.0", path = "soroban-token-sdk" }
=======
>>>>>>> 6a1f0fec

[workspace.dependencies.soroban-env-common]
version = "0.0.15"
git = "https://github.com/stellar/rs-soroban-env"
rev = "5ef87058f07ad67eeba4c350a6b6af82bd17f916"

[workspace.dependencies.soroban-env-guest]
version = "0.0.15"
git = "https://github.com/stellar/rs-soroban-env"
rev = "5ef87058f07ad67eeba4c350a6b6af82bd17f916"

[workspace.dependencies.soroban-env-host]
version = "0.0.15"
git = "https://github.com/stellar/rs-soroban-env"
rev = "5ef87058f07ad67eeba4c350a6b6af82bd17f916"

[workspace.dependencies.stellar-strkey]
version = "0.0.7"
git = "https://github.com/stellar/rs-stellar-strkey"

[workspace.dependencies.stellar-xdr]
version = "0.0.15"
git = "https://github.com/stellar/rs-stellar-xdr"
rev = "bcf6f4c3a9dd32822a20af89880650a421d10e7f"
default-features = false

# [patch."https://github.com/stellar/rs-soroban-env"]
# soroban-env-common = { path = "../rs-soroban-env/soroban-env-common" }
# soroban-env-guest = { path = "../rs-soroban-env/soroban-env-guest" }
# soroban-env-host = { path = "../rs-soroban-env/soroban-env-host/" }
# [patch."https://github.com/stellar/rs-stellar-xdr"]
# stellar-xdr = { path = "../rs-stellar-xdr/" }

[profile.dev]
overflow-checks = true
panic = "abort"

[profile.release]
opt-level = "z"
overflow-checks = true
debug = 0
strip = "symbols"
debug-assertions = false
panic = "abort"
codegen-units = 1
lto = true

[profile.release-with-logs]
inherits = "release"
debug-assertions = true<|MERGE_RESOLUTION|>--- conflicted
+++ resolved
@@ -7,11 +7,6 @@
     "soroban-sdk-macros",
     "soroban-spec",
     "soroban-ledger-snapshot",
-<<<<<<< HEAD
-    "soroban-token-spec",
-    "soroban-token-sdk",
-=======
->>>>>>> 6a1f0fec
     "tests/empty",
     "tests/empty2",
     "tests/add_u64",
@@ -36,11 +31,6 @@
 soroban-auth = { version = "0.7.0", path = "soroban-auth" }
 soroban-spec = { version = "0.7.0", path = "soroban-spec" }
 soroban-ledger-snapshot = { version = "0.7.0", path = "soroban-ledger-snapshot" }
-<<<<<<< HEAD
-soroban-token-spec = { version = "0.7.0", path = "soroban-token-spec" }
-soroban-token-sdk = { version = "0.7.0", path = "soroban-token-sdk" }
-=======
->>>>>>> 6a1f0fec
 
 [workspace.dependencies.soroban-env-common]
 version = "0.0.15"
