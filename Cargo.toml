--- conflicted
+++ resolved
@@ -20,7 +20,6 @@
     "tests/contract_data",
     "tests/create_contract",
     "tests/events",
-    "tests/debug",
 ]
 
 [patch.crates-io]
@@ -28,19 +27,11 @@
 soroban-auth = { path = "soroban-auth" }
 soroban-spec = { path = "soroban-spec" }
 soroban-sdk-macros = { path = "soroban-sdk-macros" }
-<<<<<<< HEAD
-soroban-env-common = { git = "https://github.com/stellar/rs-soroban-env", rev = "d8e07d70" }
-soroban-env-guest = { git = "https://github.com/stellar/rs-soroban-env", rev = "d8e07d70" }
-soroban-env-host = { git = "https://github.com/stellar/rs-soroban-env", rev = "d8e07d70" }
-soroban-env-macros = { git = "https://github.com/stellar/rs-soroban-env", rev = "d8e07d70" }
-soroban-native-sdk-macros = { git = "https://github.com/stellar/rs-soroban-env", rev = "d8e07d70" }
-=======
 soroban-env-common = { git = "https://github.com/stellar/rs-soroban-env", rev = "a51888cf" }
 soroban-env-guest = { git = "https://github.com/stellar/rs-soroban-env", rev = "a51888cf" }
 soroban-env-host = { git = "https://github.com/stellar/rs-soroban-env", rev = "a51888cf" }
 soroban-env-macros = { git = "https://github.com/stellar/rs-soroban-env", rev = "a51888cf" }
 soroban-native-sdk-macros = { git = "https://github.com/stellar/rs-soroban-env", rev = "a51888cf" }
->>>>>>> 24177437
 stellar-xdr = { git = "https://github.com/stellar/rs-stellar-xdr", rev = "469efc9" }
 wasmi = { package = "soroban-wasmi", git = "https://github.com/stellar/wasmi", rev = "a61b6df" }
 
