--- conflicted
+++ resolved
@@ -5,10 +5,8 @@
     "sdk",
     "examples/add_i32",
     "examples/add_i64",
-<<<<<<< HEAD
     "examples/vec",
     "examples/call",
-=======
     "examples/udt",
     "examples/contract_data",
     "examples/create_contract",
@@ -28,10 +26,7 @@
 # 'macros', that depend on std features when other crates, like 'sdk',
 # explicitly must not depend on std. Hopefully one day this will be fixed in:
 # https://github.com/rust-lang/cargo/issues/10827
-exclude = [
-    "macros"
->>>>>>> 43be468d
-]
+exclude = ["macros"]
 
 [profile.dev]
 overflow-checks = true
