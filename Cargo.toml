[workspace]
resolver = "2"

members = [
    "soroban-sdk",
    "soroban-auth",
    "soroban-sdk-macros",
    "soroban-spec",
    "tests/empty",
    "tests/hello",
    "tests/add_i32",
    "tests/add_i64",
    "tests/add_u64",
    "tests/add_bigint",
    "tests/vec",
    "tests/import_contract",
    "tests/invoke_contract",
    "tests/call_stack",
    "tests/udt",
    "tests/contract_data",
    "tests/create_contract",
    "tests/events",
    "tests/logging",
    "tests/errors",
]

[patch.crates-io]
soroban-sdk = { path = "soroban-sdk" }
soroban-auth = { path = "soroban-auth" }
soroban-spec = { path = "soroban-spec" }
soroban-sdk-macros = { path = "soroban-sdk-macros" }
<<<<<<< HEAD
soroban-env-common = { git = "https://github.com/stellar/rs-soroban-env", rev = "2c088081" }
soroban-env-guest = { git = "https://github.com/stellar/rs-soroban-env", rev = "2c088081" }
soroban-env-host = { git = "https://github.com/stellar/rs-soroban-env", rev = "2c088081" }
soroban-env-macros = { git = "https://github.com/stellar/rs-soroban-env", rev = "2c088081" }
soroban-native-sdk-macros = { git = "https://github.com/stellar/rs-soroban-env", rev = "2c088081" }
=======
soroban-env-common = { git = "https://github.com/stellar/rs-soroban-env", rev = "fccd5196" }
soroban-env-guest = { git = "https://github.com/stellar/rs-soroban-env", rev = "fccd5196" }
soroban-env-host = { git = "https://github.com/stellar/rs-soroban-env", rev = "fccd5196" }
soroban-env-macros = { git = "https://github.com/stellar/rs-soroban-env", rev = "fccd5196" }
soroban-native-sdk-macros = { git = "https://github.com/stellar/rs-soroban-env", rev = "fccd5196" }
>>>>>>> cdcd5185
stellar-xdr = { git = "https://github.com/stellar/rs-stellar-xdr", rev = "c026149" }
wasmi = { package = "soroban-wasmi", git = "https://github.com/stellar/wasmi", rev = "a61b6df" }

# soroban-env-common = { path = "../rs-soroban-env/soroban-env-common" }
# soroban-env-guest = { path = "../rs-soroban-env/soroban-env-guest" }
# soroban-env-host = { path = "../rs-soroban-env/soroban-env-host" }
# soroban-env-macros = { path = "../rs-soroban-env/soroban-env-macros" }

[profile.dev]
overflow-checks = true
panic = "abort"

[profile.release]
opt-level = "z"
overflow-checks = true
debug = 0
strip = "symbols"
debug-assertions = false
panic = "abort"
codegen-units = 1
lto = true<|MERGE_RESOLUTION|>--- conflicted
+++ resolved
@@ -29,19 +29,11 @@
 soroban-auth = { path = "soroban-auth" }
 soroban-spec = { path = "soroban-spec" }
 soroban-sdk-macros = { path = "soroban-sdk-macros" }
-<<<<<<< HEAD
-soroban-env-common = { git = "https://github.com/stellar/rs-soroban-env", rev = "2c088081" }
-soroban-env-guest = { git = "https://github.com/stellar/rs-soroban-env", rev = "2c088081" }
-soroban-env-host = { git = "https://github.com/stellar/rs-soroban-env", rev = "2c088081" }
-soroban-env-macros = { git = "https://github.com/stellar/rs-soroban-env", rev = "2c088081" }
-soroban-native-sdk-macros = { git = "https://github.com/stellar/rs-soroban-env", rev = "2c088081" }
-=======
 soroban-env-common = { git = "https://github.com/stellar/rs-soroban-env", rev = "fccd5196" }
 soroban-env-guest = { git = "https://github.com/stellar/rs-soroban-env", rev = "fccd5196" }
 soroban-env-host = { git = "https://github.com/stellar/rs-soroban-env", rev = "fccd5196" }
 soroban-env-macros = { git = "https://github.com/stellar/rs-soroban-env", rev = "fccd5196" }
 soroban-native-sdk-macros = { git = "https://github.com/stellar/rs-soroban-env", rev = "fccd5196" }
->>>>>>> cdcd5185
 stellar-xdr = { git = "https://github.com/stellar/rs-stellar-xdr", rev = "c026149" }
 wasmi = { package = "soroban-wasmi", git = "https://github.com/stellar/wasmi", rev = "a61b6df" }
 
