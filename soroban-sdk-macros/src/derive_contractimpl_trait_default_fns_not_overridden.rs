use crate::{
    default_crate_path, derive_args::derive_args_impl, derive_client::derive_client_impl,
    derive_contract_function_registration_ctor, derive_fn::derive_pub_fn,
    derive_spec_fn::derive_fn_spec, syn_ext,
};
use darling::{ast::NestedMeta, Error, FromMeta};
use proc_macro2::{Ident, TokenStream as TokenStream2};
use quote::{quote, ToTokens};
use syn::{parse_quote, ImplItemFn, LitStr, Path, Type};

#[derive(Debug, FromMeta)]
struct Args {
    #[darling(default = "default_crate_path")]
    crate_path: Path,
    trait_ident: Ident,
    trait_default_fns: Vec<LitStr>,
    internal_fns: Vec<LitStr>,
    impl_ident: Ident,
    impl_fns: Vec<LitStr>,
    client_name: String,
    args_name: String,
    spec_name: Type,
}

pub fn derive_contractimpl_trait_default_fns_not_overridden(
    metadata: TokenStream2,
) -> TokenStream2 {
    match derive_or_err(metadata) {
        Ok(tokens) => tokens,
        Err(err) => err.write_errors(),
    }
}

fn derive_or_err(metadata: TokenStream2) -> Result<TokenStream2, Error> {
    let args = NestedMeta::parse_meta_list(metadata.into())?;
    let args = Args::from_list(&args)?;
    let derived = derive(&args)?;
    Ok(quote! {
        #derived
    }
    .into())
}

fn derive(args: &Args) -> Result<TokenStream2, Error> {
    let ident = &args.impl_ident;
    let trait_ident = &args.trait_ident;

    let trait_default_fns = syn_ext::strs_to_signatures(&args.trait_default_fns);
    let impl_fns = syn_ext::strs_to_signatures(&args.impl_fns);
<<<<<<< HEAD
    let internal_fns = syn_ext::strs_to_signatures(&args.internal_fns);
    let impl_ty: Type = parse_quote!( #ident );
=======
    let impl_ty: Type = syn::parse_quote!( #ident );
>>>>>>> 72cbec8f

    // Filter the list of default fns down to only default fns that have not been redefined /
    // overridden in the input fns.
    let fns = trait_default_fns
        .into_iter()
        .filter(|f| {
            !impl_fns
                .iter()
                .chain(internal_fns.iter())
                .any(|o| f.ident == o.ident)
        })
        .collect::<Vec<_>>();

    let mut output = quote! {};
    for f in &fns {
        output.extend(derive_pub_fn(
            &args.crate_path,
            ident.to_token_stream(),
            &f.ident,
            &[],
            &f.inputs,
            Some(trait_ident),
            &args.client_name,
        ));
        output.extend(derive_fn_spec(
            &args.spec_name,
            &f.ident,
            &[],
            &f.inputs,
            &f.output,
            true, // TODO: pass down the 'export' parameter
        ));
    }
    output.extend(derive_client_impl(
        &args.crate_path,
        &args.client_name,
        fns.iter()
            .map(Into::into)
            .collect::<Vec<syn_ext::Fn>>()
            .as_slice(),
    ));
    output.extend(derive_args_impl(
        &args.args_name,
        fns.iter()
            .map(Into::into)
            .collect::<Vec<syn_ext::Fn>>()
            .as_slice(),
    ));
    // Setup ctor for all methods.
    let methods: Vec<_> = fns
        .into_iter()
        .chain(impl_fns.into_iter())
<<<<<<< HEAD
        .map(|sig| ImplItemFn {
=======
        .map(|sig| syn::ImplItemFn {
>>>>>>> 72cbec8f
            attrs: vec![],
            vis: syn::Visibility::Inherited,
            defaultness: None,
            sig: sig.clone(),
<<<<<<< HEAD
            block: parse_quote! {{}},
=======
            block: syn::parse_quote! {{}},
>>>>>>> 72cbec8f
        })
        .collect();
    output.extend(derive_contract_function_registration_ctor(
        &args.crate_path,
        &impl_ty,
        Some(trait_ident),
        methods.iter(),
    ));
    Ok(output)
}<|MERGE_RESOLUTION|>--- conflicted
+++ resolved
@@ -6,7 +6,7 @@
 use darling::{ast::NestedMeta, Error, FromMeta};
 use proc_macro2::{Ident, TokenStream as TokenStream2};
 use quote::{quote, ToTokens};
-use syn::{parse_quote, ImplItemFn, LitStr, Path, Type};
+use syn::{parse_quote, LitStr, Path, Type};
 
 #[derive(Debug, FromMeta)]
 struct Args {
@@ -47,12 +47,8 @@
 
     let trait_default_fns = syn_ext::strs_to_signatures(&args.trait_default_fns);
     let impl_fns = syn_ext::strs_to_signatures(&args.impl_fns);
-<<<<<<< HEAD
     let internal_fns = syn_ext::strs_to_signatures(&args.internal_fns);
     let impl_ty: Type = parse_quote!( #ident );
-=======
-    let impl_ty: Type = syn::parse_quote!( #ident );
->>>>>>> 72cbec8f
 
     // Filter the list of default fns down to only default fns that have not been redefined /
     // overridden in the input fns.
@@ -105,20 +101,12 @@
     let methods: Vec<_> = fns
         .into_iter()
         .chain(impl_fns.into_iter())
-<<<<<<< HEAD
-        .map(|sig| ImplItemFn {
-=======
         .map(|sig| syn::ImplItemFn {
->>>>>>> 72cbec8f
             attrs: vec![],
             vis: syn::Visibility::Inherited,
             defaultness: None,
             sig: sig.clone(),
-<<<<<<< HEAD
-            block: parse_quote! {{}},
-=======
             block: syn::parse_quote! {{}},
->>>>>>> 72cbec8f
         })
         .collect();
     output.extend(derive_contract_function_registration_ctor(
