use crate::{
    default_crate_path,
    syn_ext::{self, fn_arg_ident, IsInternal},
};
use darling::{ast::NestedMeta, Error, FromMeta};
use heck::ToSnakeCase;
use proc_macro2::{Ident, TokenStream as TokenStream2};
use quote::ToTokens;
use quote::{format_ident, quote};
use syn::{parse2, parse_quote, ImplItemFn, ItemTrait, Path, TraitItem, TraitItemFn, Type};

#[derive(Debug, FromMeta)]
struct Args {
    #[darling(default = "default_crate_path")]
    crate_path: Path,
    add_impl_type: Option<bool>,
}

pub fn derive_contractimpl_trait_macro(
    metadata: TokenStream2,
    input: TokenStream2,
) -> TokenStream2 {
    match derive_or_err(metadata, input) {
        Ok(tokens) => tokens,
        Err(err) => err.write_errors(),
    }
}

fn derive_or_err(metadata: TokenStream2, input: TokenStream2) -> Result<TokenStream2, Error> {
    let args = NestedMeta::parse_meta_list(metadata.into())?;
    let args = Args::from_list(&args)?;

    let mut input = parse2(input)?;
    if args.add_impl_type.unwrap_or_default() {
        maybe_add_default_methods(&mut input)?;
        maybe_add_impl_type(&mut input);
    }

    let trait_macro = derive(&args, &input)?;
    remove_internal_attrs(&mut input);

    Ok(quote! {
        #trait_macro
        #input
    }
    .into())
}

fn derive(args: &Args, input: &ItemTrait) -> Result<TokenStream2, Error> {
    let path = syn_ext::path_in_macro_rules(&args.crate_path);

    let trait_ident = &input.ident;

    let mut internal_fns = Vec::new();

    let fns = input.items.iter().filter_map(|i| match i {
        TraitItem::Fn(
            func @ TraitItemFn {
                default: Some(_),
                sig,
                ..
            },
        ) => {
            if func.is_internal() {
                internal_fns.push(sig.to_token_stream().to_string());
                None
            } else {
                Some(sig.to_token_stream().to_string())
            }
        }
        _ => None,
    });

    let macro_ident = macro_ident(&input.ident);

    let output = quote! {
        #[doc(hidden)]
<<<<<<< HEAD
        #[allow(unused_macros)]
        #[macro_export]
        macro_rules! #macro_ident {
            (
                $impl_ident:ty,
                $impl_fns:expr,
                $client_name:literal,
                $args_name:literal,
                $spec_name:literal $(,)?
            ) => {
                #path::contractimpl_trait_default_fns_not_overridden!(
                    trait_ident = #trait_ident,
                    trait_default_fns = [#(#fns),*],
                    impl_ident = $impl_ident,
                    impl_fns = $impl_fns,
                    internal_fns = [#(#internal_fns),*],
                    client_name = $client_name,
                    args_name = $args_name,
                    spec_name = $spec_name,
                );
=======
        mod #macro_ident {
            #[doc(hidden)]
            #[allow(unused_macros)]
            #[macro_export]
            macro_rules! #trait_ident {
                (
                    $impl_ident:ty,
                    $impl_fns:expr,
                    $client_name:literal,
                    $args_name:literal,
                    $spec_name:literal $(,)?
                ) => {
                    #path::contractimpl_trait_default_fns_not_overridden!(
                        trait_ident = #trait_ident,
                        trait_default_fns = [#(#fns),*],
                        impl_ident = $impl_ident,
                        impl_fns = $impl_fns,
                        client_name = $client_name,
                        args_name = $args_name,
                        spec_name = $spec_name,
                    );
                }
>>>>>>> 4ce524c0
            }

            pub use #trait_ident as #macro_ident;
        }

        /// Macro for `contractimpl`ing the default functions of the trait that are not overriden.
        pub use #macro_ident::#macro_ident as #trait_ident;
    };

    Ok(output)
}

pub fn generate_call_to_contractimpl_for_trait(
    trait_ident: &Ident,
    impl_ident: &Type,
    pub_methods: &Vec<&ImplItemFn>,
    client_ident: &str,
    args_ident: &str,
    spec_ident: &str,
) -> TokenStream2 {
    let impl_fns = pub_methods
        .iter()
        .map(|f| f.sig.to_token_stream().to_string());
    quote! {
        #trait_ident!(
            #impl_ident,
            [#(#impl_fns),*],
            #client_ident,
            #args_ident,
            #spec_ident,
        );
    }
}

fn macro_ident(trait_ident: &Ident) -> Ident {
    let lower = trait_ident.to_string().to_snake_case();
    format_ident!("__contractimpl_for_{lower}")
}

fn remove_internal_attrs(trait_: &mut ItemTrait) {
    trait_.items.iter_mut().for_each(|item| {
        if let TraitItem::Fn(func) = item {
            func.attrs.retain(|attr| !attr.path().is_ident("internal"))
        }
    });
}

fn maybe_add_default_methods(trait_: &mut ItemTrait) -> Result<(), syn::Error> {
    trait_
        .items
        .iter_mut()
        .filter_map(|item| match item {
            TraitItem::Fn(func) => Some(func),
            _ => None,
        })
        .try_for_each(|func| -> Result<(), syn::Error> {
            if func.default.is_none() {
                let args = func
                    .sig
                    .inputs
                    .iter()
                    .map(fn_arg_ident)
                    .collect::<Result<Vec<_>, _>>()?;
                let name = func.sig.ident.clone();
                func.default = Some(parse_quote! {
                    {
                        Self::Impl::#name(#(#args),*)
                    }
                });
            }
            Ok(())
        })?;
    Ok(())
}

fn maybe_add_impl_type(trait_: &mut ItemTrait) {
    if !trait_.items.iter().any(syn_ext::is_trait_item_type) {
        let trait_ident = trait_.ident.clone();
        trait_.items.insert(
            0,
            syn::parse_quote! {
                type Impl: #trait_ident;
            },
        );
    }
}<|MERGE_RESOLUTION|>--- conflicted
+++ resolved
@@ -75,28 +75,6 @@
 
     let output = quote! {
         #[doc(hidden)]
-<<<<<<< HEAD
-        #[allow(unused_macros)]
-        #[macro_export]
-        macro_rules! #macro_ident {
-            (
-                $impl_ident:ty,
-                $impl_fns:expr,
-                $client_name:literal,
-                $args_name:literal,
-                $spec_name:literal $(,)?
-            ) => {
-                #path::contractimpl_trait_default_fns_not_overridden!(
-                    trait_ident = #trait_ident,
-                    trait_default_fns = [#(#fns),*],
-                    impl_ident = $impl_ident,
-                    impl_fns = $impl_fns,
-                    internal_fns = [#(#internal_fns),*],
-                    client_name = $client_name,
-                    args_name = $args_name,
-                    spec_name = $spec_name,
-                );
-=======
         mod #macro_ident {
             #[doc(hidden)]
             #[allow(unused_macros)]
@@ -119,7 +97,6 @@
                         spec_name = $spec_name,
                     );
                 }
->>>>>>> 4ce524c0
             }
 
             pub use #trait_ident as #macro_ident;
