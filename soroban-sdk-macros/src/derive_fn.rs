use crate::{
    attribute::pass_through_attr_to_gen_code, map_type::map_type, syn_ext::ty_to_safe_ident_str,
};
use itertools::MultiUnzip;
use proc_macro2::TokenStream as TokenStream2;
use quote::{format_ident, quote};
use sha2::{Digest, Sha256};
use syn::{
    punctuated::Punctuated,
    spanned::Spanned,
    token::{Colon, Comma},
    Attribute, Error, FnArg, Ident, Pat, PatIdent, PatType, Path, Type, TypePath, TypeReference,
};

#[allow(clippy::too_many_arguments)]
pub fn derive_pub_fn(
    crate_path: &Path,
<<<<<<< HEAD
    self_ty: TokenStream2,
=======
    impl_ty: &Type,
    call: &TokenStream2,
>>>>>>> 14af9add
    ident: &Ident,
    attrs: &[Attribute],
    inputs: &Punctuated<FnArg, Comma>,
    trait_ident: Option<&Ident>,
    client_ident: &str,
) -> Result<TokenStream2, TokenStream2> {
    // Collect errors as they are encountered and emit them at the end.
    let mut errors = Vec::<Error>::new();

    let call = quote! { <super::#self_ty>::#ident };

    // Prepare the env input.
    let env_input = inputs.first().and_then(|a| match a {
        FnArg::Typed(pat_type) => {
            let mut is_ref = false;
            let mut ty = &*pat_type.ty;
            if let Type::Reference(TypeReference { elem, .. }) = ty {
                is_ref = true;
                ty = elem;
            }
            if let Type::Path(TypePath {
                path: syn::Path { segments, .. },
                ..
            }) = ty
            {
                if segments.last().map_or(false, |s| s.ident == "Env") {
                    Some(is_ref)
                } else {
                    None
                }
            } else {
                None
            }
        }
        FnArg::Receiver(_) => None,
    });

    // Prepare the argument inputs.
    let (wrap_args, passthrough_calls, wrap_calls): (Vec<_>, Vec<_>, Vec<_>) = inputs
        .iter()
        .skip(if env_input.is_some() { 1 } else { 0 })
        .enumerate()
        .map(|(i, a)| match a {
            FnArg::Typed(pat_ty) => {
                // If fn is a __check_auth implementation, allow the first argument,
                // signature_payload of type Bytes (32 size), to be a Hash.
                let allow_hash = ident == "__check_auth" && i == 0;

                // Error if the type of the fn is not mappable.
                if let Err(e) = map_type(&pat_ty.ty, false, allow_hash) {
                    errors.push(e);
                }

                let ident = format_ident!("arg_{}", i);
                let arg = FnArg::Typed(PatType {
                    attrs: vec![],
                    pat: Box::new(Pat::Ident(PatIdent {
                        ident: ident.clone(),
                        attrs: vec![],
                        by_ref: None,
                        mutability: None,
                        subpat: None,
                    })),
                    colon_token: Colon::default(),
                    ty: Box::new(Type::Verbatim(quote! { #crate_path::Val })),
                });
                let passthrough_call = quote! { #ident };
                let call = quote! {
                    <_ as #crate_path::unwrap::UnwrapOptimized>::unwrap_optimized(
                        <_ as #crate_path::TryFromValForContractFn<#crate_path::Env, #crate_path::Val>>::try_from_val_for_contract_fn(
                            &env,
                            &#ident
                        )
                    )
                };
                (arg, passthrough_call, call)
            }
            FnArg::Receiver(_) => {
                errors.push(Error::new(a.span(), "self argument not supported"));
                (a.clone(), quote! {}, quote! {})
            }
        })
        .multiunzip();

    // Generated code parameters.
    let impl_ty_safe_str = ty_to_safe_ident_str(impl_ty);
    let wrap_export_name = &format!("{}", ident);
    let hidden_mod_ident = format_ident!("__{}__{}", impl_ty_safe_str, ident);
    let deprecated_note = format!(
        "use `{}::new(&env, &contract_id).{}` instead",
        client_ident, &ident
    );
    let env_call = if let Some(is_ref) = env_input {
        if is_ref {
            quote! { &env, }
        } else {
            quote! { env.clone(), }
        }
    } else {
        quote! {}
    };
    let slice_args: Vec<TokenStream2> = (0..wrap_args.len()).map(|n| quote! { args[#n] }).collect();
    let arg_count = slice_args.len();
    let use_trait = if let Some(t) = trait_ident {
        quote! { use super::#t }
    } else {
        quote! {}
    };

    // If errors have occurred, render them instead.
    if !errors.is_empty() {
        let compile_errors = errors.iter().map(Error::to_compile_error);
        return Err(quote! { #(#compile_errors)* });
    }

    let testutils_only_code = if cfg!(feature = "testutils") {
        Some(quote! {
            #[deprecated(note = #deprecated_note)]
            pub fn invoke_raw_slice(
                env: #crate_path::Env,
                args: &[#crate_path::Val],
            ) -> #crate_path::Val {
                if args.len() != #arg_count {
                    panic!("invalid number of input arguments: {} expected, got {}", #arg_count, args.len());
                }
                #[allow(deprecated)]
                invoke_raw(env, #(#slice_args),*)
            }
        })
    } else {
        None
    };

    // Filter attributes to those that should be passed through to the generated code.
    let attrs = attrs
        .iter()
        .filter(|attr| pass_through_attr_to_gen_code(attr))
        .collect::<Vec<_>>();

    // Generated code.
    Ok(quote! {
        #[doc(hidden)]
        #(#attrs)*
        #[allow(non_snake_case)]
        pub mod #hidden_mod_ident {
            use super::*;

            #[deprecated(note = #deprecated_note)]
            pub fn invoke_raw(env: #crate_path::Env, #(#wrap_args),*) -> #crate_path::Val {
                #use_trait;
                <_ as #crate_path::IntoVal<#crate_path::Env, #crate_path::Val>>::into_val(
                    #[allow(deprecated)]
                    &#call(
                        #env_call
                        #(#wrap_calls),*
                    ),
                    &env
                )
            }

            #testutils_only_code

            #[deprecated(note = #deprecated_note)]
            #[cfg_attr(target_family = "wasm", export_name = #wrap_export_name)]
            pub extern "C" fn invoke_raw_extern(#(#wrap_args),*) -> #crate_path::Val {
                #[allow(deprecated)]
                invoke_raw(
                    #crate_path::Env::default(),
                    #(#passthrough_calls),*
                )
            }

            use super::*;
        }
    })
}

#[allow(clippy::too_many_lines)]
pub fn derive_contract_function_registration_ctor<'a>(
    crate_path: &Path,
    ty: &Type,
    trait_ident: Option<&Ident>,
    methods: impl Iterator<Item = &'a syn::ImplItemFn>,
) -> TokenStream2 {
    if cfg!(not(feature = "testutils")) {
        return quote!();
    }

    let ty_str = ty_to_safe_ident_str(ty);
    let (idents, wrap_idents): (Vec<_>, Vec<_>) = methods
        .map(|m| {
            let ident = format!("{}", m.sig.ident);
            let wrap_ident = format_ident!("__{}__{}", ty_str, ident);
            (ident, wrap_ident)
        })
        .multiunzip();

    let trait_str = quote!(#trait_ident).to_string();
    let methods_hash = format!("{:x}", Sha256::digest(idents.join(",").as_bytes()));
    let ctor_ident = format_ident!("__{ty_str}_{trait_str}_{methods_hash}_ctor");

    quote! {
        #[doc(hidden)]
        #[#crate_path::reexports_for_macros::ctor::ctor]
        #[allow(non_snake_case)]
        fn #ctor_ident() {
            #(
                <#ty as #crate_path::testutils::ContractFunctionRegister>::register(
                    #idents,
                    #[allow(deprecated)]
                    &#wrap_idents::invoke_raw_slice,
                );
            )*
        }
    }
}<|MERGE_RESOLUTION|>--- conflicted
+++ resolved
@@ -15,12 +15,7 @@
 #[allow(clippy::too_many_arguments)]
 pub fn derive_pub_fn(
     crate_path: &Path,
-<<<<<<< HEAD
-    self_ty: TokenStream2,
-=======
     impl_ty: &Type,
-    call: &TokenStream2,
->>>>>>> 14af9add
     ident: &Ident,
     attrs: &[Attribute],
     inputs: &Punctuated<FnArg, Comma>,
@@ -30,7 +25,7 @@
     // Collect errors as they are encountered and emit them at the end.
     let mut errors = Vec::<Error>::new();
 
-    let call = quote! { <super::#self_ty>::#ident };
+    let call = quote! { <super::#impl_ty>::#ident };
 
     // Prepare the env input.
     let env_input = inputs.first().and_then(|a| match a {
