--- conflicted
+++ resolved
@@ -58,10 +58,6 @@
             quote! {
                 #(#fn_attrs)*
                 pub fn #fn_ident(&self, #(#fn_input_types),*) -> #fn_output {
-<<<<<<< HEAD
-                    if let Some(mock_auths) = self.mock_auths {
-                        self.env.mock_auths(mock_auths);
-=======
                     // TODO: Undo the mock and restore previous auth state after
                     // https://github.com/stellar/rs-soroban-env/issues/785 is
                     // implemented.
@@ -70,10 +66,12 @@
                         if let Some(set_auths) = self.set_auths {
                             self.env.set_auths(set_auths);
                         }
+                        if let Some(mock_auths) = self.mock_auths {
+                            self.env.mock_auths(mock_auths);
+                        }
                         if self.mock_all_auths {
                             self.env.mock_all_auths();
                         }
->>>>>>> fc973157
                     }
                     use #crate_path::{IntoVal,FromVal};
                     self.env.invoke_contract(
@@ -85,10 +83,6 @@
 
                 #(#fn_attrs)*
                 pub fn #fn_try_ident(&self, #(#fn_input_types),*) -> #fn_try_output {
-<<<<<<< HEAD
-                    if let Some(mock_auths) = self.mock_auths {
-                        self.env.mock_auths(mock_auths);
-=======
                     #[cfg(any(test, feature = "testutils"))]
                     // TODO: Undo the mock and restore previous auth state after
                     // https://github.com/stellar/rs-soroban-env/issues/785 is
@@ -98,10 +92,12 @@
                         if let Some(set_auths) = self.set_auths {
                             self.env.set_auths(set_auths);
                         }
+                        if let Some(mock_auths) = self.mock_auths {
+                            self.env.mock_auths(mock_auths);
+                        }
                         if self.mock_all_auths {
                             self.env.mock_all_auths();
                         }
->>>>>>> fc973157
                     }
                     use #crate_path::{IntoVal,FromVal};
                     self.env.try_invoke_contract(
@@ -131,13 +127,11 @@
             #[cfg(not(any(test, feature = "testutils")))]
             _phantom: core::marker::PhantomData<&'a ()>,
             #[cfg(any(test, feature = "testutils"))]
-<<<<<<< HEAD
-            mock_auths: Option<&'a [#crate_path::testutils::MockAuth<'a>]>,
-=======
             set_auths: Option<&'a [#crate_path::xdr::ContractAuth]>,
             #[cfg(any(test, feature = "testutils"))]
+            mock_auths: Option<&'a [#crate_path::testutils::MockAuth<'a>]>,
+            #[cfg(any(test, feature = "testutils"))]
             mock_all_auths: bool,
->>>>>>> fc973157
         }
 
         impl<'a> #client_ident<'a> {
@@ -148,13 +142,11 @@
                     #[cfg(not(any(test, feature = "testutils")))]
                     _phantom: core::marker::PhantomData,
                     #[cfg(any(test, feature = "testutils"))]
-<<<<<<< HEAD
-                    mock_auths: None,
-=======
                     set_auths: None,
                     #[cfg(any(test, feature = "testutils"))]
+                    mock_auths: None,
+                    #[cfg(any(test, feature = "testutils"))]
                     mock_all_auths: false,
->>>>>>> fc973157
                 }
             }
 
@@ -163,19 +155,24 @@
             }
 
             #[cfg(any(test, feature = "testutils"))]
-<<<<<<< HEAD
+            pub fn set_auths(&self, auths: &'a [#crate_path::xdr::ContractAuth]) -> Self {
+                Self {
+                    env: self.env.clone(),
+                    contract_id: self.contract_id.clone(),
+                    set_auths: Some(auths),
+                    mock_auths: self.mock_auths.clone(),
+                    mock_all_auths: false,
+                }
+            }
+
+            #[cfg(any(test, feature = "testutils"))]
             pub fn mock_auths(&self, mock_auths: &'a [#crate_path::testutils::MockAuth<'a>]) -> Self {
                 Self {
                     ph: core::marker::PhantomData,
                     env: self.env.clone(),
                     contract_id: self.contract_id.clone(),
+                    set_auths: self.set_auths.clone(),
                     mock_auths: Some(mock_auths),
-=======
-            pub fn set_auths(&self, auths: &'a [#crate_path::xdr::ContractAuth]) -> Self {
-                Self {
-                    env: self.env.clone(),
-                    contract_id: self.contract_id.clone(),
-                    set_auths: Some(auths),
                     mock_all_auths: false,
                 }
             }
@@ -186,8 +183,8 @@
                     env: self.env.clone(),
                     contract_id: self.contract_id.clone(),
                     set_auths: None,
+                    mock_auths: None,
                     mock_all_auths: true,
->>>>>>> fc973157
                 }
             }
 
