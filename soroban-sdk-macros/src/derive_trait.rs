use crate::default_crate_path;
use crate::syn_ext::{fn_arg_ident, is_trait_item_type};
use darling::{ast::NestedMeta, Error, FromMeta};
use proc_macro2::TokenStream as TokenStream2;
use quote::{format_ident, quote};
<<<<<<< HEAD
use syn::{parse2, parse_quote, ImplItemFn, ItemTrait, Path, TraitItem, TraitItemFn, Type};
=======
use syn::{parse2, ItemTrait, Path};
>>>>>>> 46e08866

#[derive(Debug, FromMeta)]
struct Args {
    #[darling(default = "default_crate_path")]
    crate_path: Path,
<<<<<<< HEAD
    add_impl_type: Option<bool>,
=======
    spec_name: Option<String>,
    args_name: Option<String>,
    client_name: Option<String>,
>>>>>>> 46e08866
}

pub fn derive_trait(metadata: TokenStream2, input: TokenStream2) -> TokenStream2 {
    match derive_or_err(metadata, input) {
        Ok(tokens) => tokens,
        Err(err) => err.write_errors(),
    }
}

fn derive_or_err(metadata: TokenStream2, input: TokenStream2) -> Result<TokenStream2, Error> {
    let args = NestedMeta::parse_meta_list(metadata.into())?;
    let args = Args::from_list(&args)?;
<<<<<<< HEAD
    let mut input = parse2(input)?;
    if args.add_impl_type.unwrap_or_default() {
        maybe_add_default_methods(&mut input)?;
        maybe_add_impl_type(&mut input);
    }
    let derived = derive(&args, &input)?;
    remove_internal_attrs(&mut input);
    Ok(quote! {
        #derived
        #input
    }
    .into())
}
=======
    let input: ItemTrait = parse2(input)?;
>>>>>>> 46e08866

    let path = &args.crate_path;
    let spec_name = args.spec_name.unwrap_or(format!("{}Spec", input.ident));
    let spec_ident = format_ident!("{spec_name}");
    let args_name = args.args_name.unwrap_or(format!("{}Args", input.ident));
    let client_name = args.client_name.unwrap_or(format!("{}Client", input.ident));

<<<<<<< HEAD
    let trait_ident = &input.ident;

    let mut internal_fns = Vec::new();

    let fns = input.items.iter().filter_map(|i| match i {
        TraitItem::Fn(TraitItemFn {
            default: Some(_),
            sig,
            attrs,
            ..
        }) => {
            if !has_attr(&attrs, "internal") {
                Some(sig.to_token_stream().to_string())
            } else {
                internal_fns.push(sig.to_token_stream().to_string());
                None
            }
        }
        _ => None,
    });

    let macro_ident = macro_ident(&input.ident);

    let output = quote! {
        #[doc(hidden)]
        #[allow(unused_macros)]
        #[macro_export]
        macro_rules! #macro_ident {
            (
                $impl_ident:ty,
                $impl_fns:expr,
                $client_name:literal,
                $args_name:literal,
                $spec_name:literal $(,)?
            ) => {
                #path::contractimpl_trait_default_fns_not_overridden!(
                    trait_ident = #trait_ident,
                    trait_default_fns = [#(#fns),*],
                    impl_ident = $impl_ident,
                    impl_fns = $impl_fns,
                    internal_fns = [#(#internal_fns),*],
                    client_name = $client_name,
                    args_name = $args_name,
                    spec_name = $spec_name,
                );
            }
        }

        /// Macro for `contractimpl`ing the default functions of the trait that are not overriden
        /// inside the macro block.
        pub use #macro_ident as #trait_ident;
    };

    Ok(output)
}

pub fn generate_call_to_contractimpl_for_trait(
    trait_ident: &Ident,
    impl_ident: &Type,
    pub_methods: &Vec<&ImplItemFn>,
    client_ident: &str,
    args_ident: &str,
    spec_ident: &str,
) -> TokenStream2 {
    let impl_fns = pub_methods
        .iter()
        .map(|f| f.sig.to_token_stream().to_string());
    quote! {
        #trait_ident!(
            #impl_ident,
            [#(#impl_fns),*],
            #client_ident,
            #args_ident,
            #spec_ident,
        );
    }
}

fn macro_ident(trait_ident: &Ident) -> Ident {
    let lower = trait_ident.to_string().to_snake_case();
    format_ident!("__contractimpl_for_{lower}")
}

fn remove_internal_attrs(trait_: &mut ItemTrait) {
    trait_.items.iter_mut().for_each(|item| {
        if let TraitItem::Fn(func) = item {
            func.attrs.retain(|attr| !attr.path().is_ident("internal"))
        }
    });
}

fn maybe_add_default_methods(trait_: &mut ItemTrait) -> Result<(), syn::Error> {
    trait_
        .items
        .iter_mut()
        .filter_map(|item| match item {
            TraitItem::Fn(func) => Some(func),
            _ => None,
        })
        .try_for_each(|func| -> Result<(), syn::Error> {
            if func.default.is_none() {
                let args = func
                    .sig
                    .inputs
                    .iter()
                    .map(fn_arg_ident)
                    .collect::<Result<Vec<_>, _>>()?;
                let name = func.sig.ident.clone();
                func.default = Some(parse_quote! {
                    {
                        Self::Impl::#name(#(#args),*)
                    }
                });
            }
            Ok(())
        })?;
    Ok(())
}

fn maybe_add_impl_type(trait_: &mut ItemTrait) {
    if !trait_.items.iter().any(is_trait_item_type) {
        let trait_ident = trait_.ident.clone();
        trait_.items.insert(
            0,
            syn::parse_quote! {
                type Impl: #trait_ident;
            },
        );
    }
}

pub(crate) fn has_attr(attrs: &[syn::Attribute], ident_str: &str) -> bool {
    attrs.iter().any(|attr| attr.path().is_ident(ident_str))
=======
    Ok(quote! {
        pub struct #spec_ident;
        #[#path::contractspecfn(name = #spec_name, export = false)]
        #[#path::contractargs(name = #args_name)]
        #[#path::contractclient(crate_path = #path, name = #client_name)]
        #[#path::contractimpl_trait_macro(crate_path = #path)]
        #input
    }
    .into())
>>>>>>> 46e08866
}<|MERGE_RESOLUTION|>--- conflicted
+++ resolved
@@ -1,25 +1,17 @@
 use crate::default_crate_path;
-use crate::syn_ext::{fn_arg_ident, is_trait_item_type};
 use darling::{ast::NestedMeta, Error, FromMeta};
 use proc_macro2::TokenStream as TokenStream2;
 use quote::{format_ident, quote};
-<<<<<<< HEAD
-use syn::{parse2, parse_quote, ImplItemFn, ItemTrait, Path, TraitItem, TraitItemFn, Type};
-=======
 use syn::{parse2, ItemTrait, Path};
->>>>>>> 46e08866
 
 #[derive(Debug, FromMeta)]
 struct Args {
     #[darling(default = "default_crate_path")]
     crate_path: Path,
-<<<<<<< HEAD
     add_impl_type: Option<bool>,
-=======
     spec_name: Option<String>,
     args_name: Option<String>,
     client_name: Option<String>,
->>>>>>> 46e08866
 }
 
 pub fn derive_trait(metadata: TokenStream2, input: TokenStream2) -> TokenStream2 {
@@ -32,173 +24,22 @@
 fn derive_or_err(metadata: TokenStream2, input: TokenStream2) -> Result<TokenStream2, Error> {
     let args = NestedMeta::parse_meta_list(metadata.into())?;
     let args = Args::from_list(&args)?;
-<<<<<<< HEAD
-    let mut input = parse2(input)?;
-    if args.add_impl_type.unwrap_or_default() {
-        maybe_add_default_methods(&mut input)?;
-        maybe_add_impl_type(&mut input);
-    }
-    let derived = derive(&args, &input)?;
-    remove_internal_attrs(&mut input);
-    Ok(quote! {
-        #derived
-        #input
-    }
-    .into())
-}
-=======
     let input: ItemTrait = parse2(input)?;
->>>>>>> 46e08866
 
     let path = &args.crate_path;
     let spec_name = args.spec_name.unwrap_or(format!("{}Spec", input.ident));
     let spec_ident = format_ident!("{spec_name}");
     let args_name = args.args_name.unwrap_or(format!("{}Args", input.ident));
     let client_name = args.client_name.unwrap_or(format!("{}Client", input.ident));
+    let add_impl_type = args.add_impl_type.unwrap_or_default();
 
-<<<<<<< HEAD
-    let trait_ident = &input.ident;
-
-    let mut internal_fns = Vec::new();
-
-    let fns = input.items.iter().filter_map(|i| match i {
-        TraitItem::Fn(TraitItemFn {
-            default: Some(_),
-            sig,
-            attrs,
-            ..
-        }) => {
-            if !has_attr(&attrs, "internal") {
-                Some(sig.to_token_stream().to_string())
-            } else {
-                internal_fns.push(sig.to_token_stream().to_string());
-                None
-            }
-        }
-        _ => None,
-    });
-
-    let macro_ident = macro_ident(&input.ident);
-
-    let output = quote! {
-        #[doc(hidden)]
-        #[allow(unused_macros)]
-        #[macro_export]
-        macro_rules! #macro_ident {
-            (
-                $impl_ident:ty,
-                $impl_fns:expr,
-                $client_name:literal,
-                $args_name:literal,
-                $spec_name:literal $(,)?
-            ) => {
-                #path::contractimpl_trait_default_fns_not_overridden!(
-                    trait_ident = #trait_ident,
-                    trait_default_fns = [#(#fns),*],
-                    impl_ident = $impl_ident,
-                    impl_fns = $impl_fns,
-                    internal_fns = [#(#internal_fns),*],
-                    client_name = $client_name,
-                    args_name = $args_name,
-                    spec_name = $spec_name,
-                );
-            }
-        }
-
-        /// Macro for `contractimpl`ing the default functions of the trait that are not overriden
-        /// inside the macro block.
-        pub use #macro_ident as #trait_ident;
-    };
-
-    Ok(output)
-}
-
-pub fn generate_call_to_contractimpl_for_trait(
-    trait_ident: &Ident,
-    impl_ident: &Type,
-    pub_methods: &Vec<&ImplItemFn>,
-    client_ident: &str,
-    args_ident: &str,
-    spec_ident: &str,
-) -> TokenStream2 {
-    let impl_fns = pub_methods
-        .iter()
-        .map(|f| f.sig.to_token_stream().to_string());
-    quote! {
-        #trait_ident!(
-            #impl_ident,
-            [#(#impl_fns),*],
-            #client_ident,
-            #args_ident,
-            #spec_ident,
-        );
-    }
-}
-
-fn macro_ident(trait_ident: &Ident) -> Ident {
-    let lower = trait_ident.to_string().to_snake_case();
-    format_ident!("__contractimpl_for_{lower}")
-}
-
-fn remove_internal_attrs(trait_: &mut ItemTrait) {
-    trait_.items.iter_mut().for_each(|item| {
-        if let TraitItem::Fn(func) = item {
-            func.attrs.retain(|attr| !attr.path().is_ident("internal"))
-        }
-    });
-}
-
-fn maybe_add_default_methods(trait_: &mut ItemTrait) -> Result<(), syn::Error> {
-    trait_
-        .items
-        .iter_mut()
-        .filter_map(|item| match item {
-            TraitItem::Fn(func) => Some(func),
-            _ => None,
-        })
-        .try_for_each(|func| -> Result<(), syn::Error> {
-            if func.default.is_none() {
-                let args = func
-                    .sig
-                    .inputs
-                    .iter()
-                    .map(fn_arg_ident)
-                    .collect::<Result<Vec<_>, _>>()?;
-                let name = func.sig.ident.clone();
-                func.default = Some(parse_quote! {
-                    {
-                        Self::Impl::#name(#(#args),*)
-                    }
-                });
-            }
-            Ok(())
-        })?;
-    Ok(())
-}
-
-fn maybe_add_impl_type(trait_: &mut ItemTrait) {
-    if !trait_.items.iter().any(is_trait_item_type) {
-        let trait_ident = trait_.ident.clone();
-        trait_.items.insert(
-            0,
-            syn::parse_quote! {
-                type Impl: #trait_ident;
-            },
-        );
-    }
-}
-
-pub(crate) fn has_attr(attrs: &[syn::Attribute], ident_str: &str) -> bool {
-    attrs.iter().any(|attr| attr.path().is_ident(ident_str))
-=======
     Ok(quote! {
         pub struct #spec_ident;
         #[#path::contractspecfn(name = #spec_name, export = false)]
         #[#path::contractargs(name = #args_name)]
         #[#path::contractclient(crate_path = #path, name = #client_name)]
-        #[#path::contractimpl_trait_macro(crate_path = #path)]
+        #[#path::contractimpl_trait_macro(crate_path = #path, add_impl_type = #add_impl_type)]
         #input
     }
     .into())
->>>>>>> 46e08866
 }