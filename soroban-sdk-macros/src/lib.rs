--- conflicted
+++ resolved
@@ -255,14 +255,11 @@
         .iter()
         .map(|m| {
             let ident = &m.sig.ident;
+            let call = quote! { <super::#ty>::#ident };
             derive_pub_fn(
                 crate_path,
-<<<<<<< HEAD
-                ty.to_token_stream(),
-=======
                 &ty,
                 &call,
->>>>>>> 07757a35
                 ident,
                 &m.attrs,
                 &m.sig.inputs,
