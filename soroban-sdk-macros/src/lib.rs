--- conflicted
+++ resolved
@@ -113,19 +113,14 @@
     let ty_str = quote!(#ty).to_string();
 
     let client_ident = format!("{ty_str}Client");
-<<<<<<< HEAD
     let fn_set_registry_ident = format_ident!("__{ty_str}_fn_set_registry");
     let crate_path = &args.crate_path;
-=======
->>>>>>> 115f8fde
     let client = derive_client_type(&args.crate_path, &ty_str, &client_ident);
     quote! {
         #input2
         #client
-<<<<<<< HEAD
 
         #[cfg(any(test, feature = "testutils"))]
-        #[doc(hidden)]
         mod #fn_set_registry_ident {
             use super::*;
 
@@ -154,11 +149,7 @@
                 #fn_set_registry_ident::call(func, env, args)
             }
         }
-=======
->>>>>>> 115f8fde
-    }
-    .into()
-}
+    }
 
 #[derive(Debug, FromMeta)]
 struct ContractImplArgs {
