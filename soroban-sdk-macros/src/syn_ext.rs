--- conflicted
+++ resolved
@@ -319,7 +319,10 @@
     }
 }
 
-<<<<<<< HEAD
+pub fn ty_to_safe_ident_str(ty: &Type) -> String {
+    quote!(#ty).to_string().replace(' ', "").replace(':', "_")
+}
+
 pub fn is_trait_item_type(item: &TraitItem) -> bool {
     matches!(item, TraitItem::Type(syn::TraitItemType { ident, .. }) if ident == "Impl")
 }
@@ -416,8 +419,4 @@
         let expected = quote!(::crate);
         assert_paths_eq(input, expected);
     }
-=======
-pub fn ty_to_safe_ident_str(ty: &Type) -> String {
-    quote!(#ty).to_string().replace(' ', "").replace(':', "_")
->>>>>>> 07757a35
 }