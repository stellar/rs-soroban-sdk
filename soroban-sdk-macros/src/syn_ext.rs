use proc_macro2::{Span, TokenStream};
use quote::{format_ident, quote, ToTokens};
use std::collections::HashMap;
use syn::{
    parse::{Parse, ParseStream},
    punctuated::Punctuated,
    token::Comma,
<<<<<<< HEAD
    AngleBracketedGenericArguments, Attribute, GenericArgument, LitStr, Path, PathArguments,
    PathSegment, ReturnType, Signature, Token, TypePath,
=======
    AngleBracketedGenericArguments, Attribute, GenericArgument, PatIdent, Path, PathArguments,
    PathSegment, ReturnType, Token, TypePath,
>>>>>>> 617fab50
};
use syn::{
    spanned::Spanned, token::And, Error, FnArg, Ident, ImplItem, ImplItemFn, ItemImpl, ItemTrait,
    Lifetime, Pat, PatType, TraitItem, TraitItemFn, Type, TypeReference, Visibility,
};

/// Gets methods from the implementation that have public visibility. For
/// methods that are inherently implemented this is methods that have a pub
/// visibility keyword. For methods that are implementing a trait the pub is
/// assumed and so all methods are returned.
pub fn impl_pub_methods(imp: &ItemImpl) -> impl Iterator<Item = &ImplItemFn> {
    imp.items
        .iter()
        .filter_map(|i| match i {
            ImplItem::Fn(m) => Some(m),
            _ => None,
        })
        .filter(|m| imp.trait_.is_some() || matches!(m.vis, Visibility::Public(_)))
}

/// Gets methods from the trait.
pub fn trait_methods(imp: &ItemTrait) -> impl Iterator<Item = &TraitItemFn> {
    imp.items.iter().filter_map(|i| match i {
        TraitItem::Fn(m) => Some(m),
        _ => None,
    })
}

/// Converts a Vec<LitStr> into a Vec<Signature>.
pub fn strs_to_signatures(fn_sigs: &[LitStr]) -> Vec<Signature> {
    fn_sigs
        .iter()
        .map(|f| f.value())
        .map(|f| syn::parse_str::<Signature>(&f).unwrap())
        .collect()
}

/// Returns the ident of the function argument, if it has one.
pub fn fn_arg_ident(arg: &FnArg) -> Result<Ident, Error> {
    if let FnArg::Typed(pat_type) = arg {
        if let Pat::Ident(pat_ident) = *pat_type.pat.clone() {
            return Ok(pat_ident.ident);
        }
    }
    Err(Error::new(
        arg.span(),
        "argument in this form is not supported, use simple named arguments only",
    ))
}

/// Unwraps a reference, returning the type within the reference.
///
/// If the type is not a reference, returns the type as-is.
pub fn unwrap_ref(t: Type) -> Type {
    match t {
        Type::Reference(TypeReference { elem, .. }) => *elem,
        _ => t,
    }
}

/// Modifies a Pat removing any 'mut' on an Ident.
pub fn remove_pat_ident_mut(i: Pat) -> Pat {
    match i {
        Pat::Ident(PatIdent {
            attrs,
            by_ref,
            mutability: Some(_),
            ident,
            subpat,
        }) => Pat::Ident(PatIdent {
            attrs,
            by_ref,
            mutability: None,
            ident,
            subpat,
        }),
        _ => i,
    }
}

/// Returns a clone of the type from the FnArg, converted into an immutable reference to the type
/// with the given lifetime.
pub fn fn_arg_ref_type(arg: &FnArg, lifetime: Option<&Lifetime>) -> Result<Type, Error> {
    if let FnArg::Typed(pat_type) = arg {
        Ok(Type::Reference(TypeReference {
            and_token: And::default(),
            lifetime: lifetime.cloned(),
            mutability: None,
            elem: Box::new(unwrap_ref(*pat_type.ty.clone())),
        }))
    } else {
        Err(Error::new(
            arg.span(),
            "argument in this form is not supported, use simple named arguments only",
        ))
    }
}

/// Returns a clone of FnArg, converted into an immutable reference with the given lifetime.
pub fn fn_arg_make_ref(arg: &FnArg, lifetime: Option<&Lifetime>) -> FnArg {
    if let FnArg::Typed(pat_type) = arg {
        return FnArg::Typed(PatType {
            attrs: pat_type.attrs.clone(),
            pat: Box::new(remove_pat_ident_mut(*pat_type.pat.clone())),
            colon_token: pat_type.colon_token,
            ty: Box::new(Type::Reference(TypeReference {
                and_token: And::default(),
                lifetime: lifetime.cloned(),
                mutability: None,
                elem: Box::new(unwrap_ref(*pat_type.ty.clone())),
            })),
        });
    }
    arg.clone()
}

pub fn fn_arg_make_into(arg: &FnArg) -> FnArg {
    if let FnArg::Typed(pat_type) = arg {
        let ty = &pat_type.ty;
        return FnArg::Typed(PatType {
            attrs: pat_type.attrs.clone(),
            pat: pat_type.pat.clone(),
            colon_token: pat_type.colon_token,
            ty: Box::new(syn::parse_quote! { impl Into<#ty> }),
        });
    }
    arg.clone()
}

pub enum HasFnsItem {
    Trait(ItemTrait),
    Impl(ItemImpl),
}

impl HasFnsItem {
    pub fn name(&'_ self) -> String {
        match self {
            HasFnsItem::Trait(t) => t.ident.to_string(),
            HasFnsItem::Impl(i) => {
                let ty = &i.self_ty;
                quote!(#ty).to_string()
            }
        }
    }

    pub fn fns(&self) -> Vec<Fn<'_>> {
        match self {
            HasFnsItem::Trait(t) => trait_methods(t)
                .map(|m| Fn {
                    ident: &m.sig.ident,
                    attrs: &m.attrs,
                    inputs: &m.sig.inputs,
                    output: &m.sig.output,
                })
                .collect(),
            HasFnsItem::Impl(i) => impl_pub_methods(i)
                .map(|m| Fn {
                    ident: &m.sig.ident,
                    attrs: &m.attrs,
                    inputs: &m.sig.inputs,
                    output: &m.sig.output,
                })
                .collect(),
        }
    }
}

impl Parse for HasFnsItem {
    fn parse(input: ParseStream) -> syn::Result<Self> {
        _ = input.call(Attribute::parse_outer);
        _ = input.parse::<Token![pub]>();
        let lookahead = input.lookahead1();
        if lookahead.peek(Token![trait]) {
            let t = input.parse()?;
            Ok(HasFnsItem::Trait(t))
        } else if lookahead.peek(Token![impl]) {
            let mut imp = input.parse()?;
            flatten_associated_items_in_impl_fns(&mut imp);
            Ok(HasFnsItem::Impl(imp))
        } else {
            Err(lookahead.error())
        }
    }
}

impl ToTokens for HasFnsItem {
    fn to_tokens(&self, tokens: &mut TokenStream) {
        match self {
            HasFnsItem::Trait(t) => t.to_tokens(tokens),
            HasFnsItem::Impl(i) => i.to_tokens(tokens),
        }
    }
}

pub struct Fn<'a> {
    pub ident: &'a Ident,
    pub attrs: &'a [Attribute],
    pub inputs: &'a Punctuated<FnArg, Comma>,
    pub output: &'a ReturnType,
}

impl<'a> Fn<'a> {
    pub fn output(&self) -> Type {
        let t = match self.output {
            ReturnType::Default => quote!(()),
            ReturnType::Type(_, typ) => match unpack_result(typ) {
                Some((t, _)) => quote!(#t),
                None => quote!(#typ),
            },
        };
        Type::Verbatim(t)
    }
    pub fn try_output(&self, crate_path: &Path) -> Type {
        let (t, e) = match self.output {
            ReturnType::Default => (quote!(()), quote!(#crate_path::Error)),
            ReturnType::Type(_, typ) => match unpack_result(typ) {
                Some((t, e)) => (quote!(#t), quote!(#e)),
                None => (quote!(#typ), quote!(#crate_path::Error)),
            },
        };
        Type::Verbatim(quote! {
            Result<
                Result<#t, <#t as #crate_path::TryFromVal<#crate_path::Env, #crate_path::Val>>::Error>,
                Result<#e, #crate_path::InvokeError>
            >
        })
    }
}

impl<'a> From<&'a Signature> for Fn<'a> {
    fn from(s: &'a Signature) -> Self {
        let Signature {
            ident,
            inputs,
            output,
            ..
        } = s;
        Self {
            ident,
            attrs: &[],
            inputs,
            output,
        }
    }
}

fn unpack_result(typ: &Type) -> Option<(Type, Type)> {
    match &typ {
        Type::Path(TypePath { path, .. }) => {
            if let Some(PathSegment {
                ident,
                arguments:
                    PathArguments::AngleBracketed(AngleBracketedGenericArguments { args, .. }),
            }) = path.segments.last()
            {
                let args = args.iter().collect::<Vec<_>>();
                match (&ident.to_string()[..], args.as_slice()) {
                    ("Result", [GenericArgument::Type(t), GenericArgument::Type(e)]) => {
                        Some((t.clone(), e.clone()))
                    }
                    _ => None,
                }
            } else {
                None
            }
        }
        _ => None,
    }
}

fn flatten_associated_items_in_impl_fns(imp: &mut ItemImpl) {
    // TODO: Flatten associated consts used in functions.
    // Flatten associated types used in functions.
    let associated_types = imp
        .items
        .iter()
        .filter_map(|item| match item {
            ImplItem::Type(i) => Some((i.ident.clone(), i.ty.clone())),
            _ => None,
        })
        .collect::<HashMap<_, _>>();
    let fn_input_types = imp
        .items
        .iter_mut()
        .filter_map(|item| match item {
            ImplItem::Fn(f) => Some(f.sig.inputs.iter_mut().filter_map(|input| match input {
                FnArg::Typed(t) => Some(&mut t.ty),
                _ => None,
            })),
            _ => None,
        })
        .flatten();
    for t in fn_input_types {
        if let Type::Path(TypePath { qself: None, path }) = t.as_mut() {
            let segments = &path.segments;
            if segments.len() == 2
                && segments.first() == Some(&PathSegment::from(format_ident!("Self")))
            {
                if let Some(PathSegment {
                    arguments: PathArguments::None,
                    ident,
                }) = segments.get(1)
                {
                    if let Some(resolved_ty) = associated_types.get(ident) {
                        *t.as_mut() = resolved_ty.clone();
                    }
                }
            }
        }
    }
}

pub fn is_trait_item_type(item: &TraitItem) -> bool {
    matches!(item, TraitItem::Type(syn::TraitItemType { ident, .. }) if ident == "Impl")
}

/// Converts a path for use inside a declarative macro_rules.
///
/// If the first segment of the path is `crate`, converts it to `$crate`, otherwise returns the
/// path unaltered.
///
/// The return value is a TokenStream because while $crate is a special token that acts as a path
/// in a macro_rules it is not a valid identifier and syn's Ident type, used in Path, does not
/// permit it.
pub fn path_in_macro_rules(p: &Path) -> TokenStream {
    let leading_colon = &p.leading_colon;
    let mut segments = p.segments.iter();
    let first = segments.next();
    if leading_colon == &None
        && first
            == Some(&PathSegment {
                ident: Ident::new("crate", Span::call_site()),
                arguments: PathArguments::None,
            })
    {
        quote! { $crate #(::#segments)* }
    } else {
        quote! { #leading_colon #first #(::#segments)* }
    }
}

pub trait IsInternal {
    fn is_internal(&self) -> bool;
}

impl IsInternal for TraitItemFn {
    fn is_internal(&self) -> bool {
        has_attr(&self.attrs, "internal")
    }
}

impl<'a> IsInternal for Fn<'a> {
    fn is_internal(&self) -> bool {
        has_attr(&self.attrs, "internal")
    }
}

pub(crate) fn has_attr(attrs: &[syn::Attribute], ident_str: &str) -> bool {
    attrs.iter().any(|attr| attr.path().is_ident(ident_str))
}

#[cfg(test)]
mod test_path_in_macro_rules {
    use crate::syn_ext::*;
    use quote::quote;
    use syn::parse2;

    fn assert_paths_eq(input: TokenStream, expected: TokenStream) {
        assert_eq!(
            path_in_macro_rules(&parse2(input).unwrap()).to_string(),
            expected.to_string(),
        );
    }

    #[test]
    fn test_unaltered_paths() {
        let input = quote!(path::to::module);
        let expected = quote!(path::to::module);
        assert_paths_eq(input, expected);
    }

    #[test]
    fn test_unaltered_global_paths() {
        let input = quote!(::path::to::module);
        let expected = quote!(::path::to::module);
        assert_paths_eq(input, expected);
    }

    #[test]
    fn test_crate() {
        let input = quote!(crate);
        let expected = quote!($crate);
        assert_paths_eq(input, expected);
    }

    #[test]
    fn test_crate_with_path() {
        let input = quote!(crate::path::to);
        let expected = quote!($crate::path::to);
        assert_paths_eq(input, expected);
    }

    #[test]
    fn test_crate_with_invalid_global() {
        let input = quote!(::crate);
        let expected = quote!(::crate);
        assert_paths_eq(input, expected);
    }
}<|MERGE_RESOLUTION|>--- conflicted
+++ resolved
@@ -5,13 +5,8 @@
     parse::{Parse, ParseStream},
     punctuated::Punctuated,
     token::Comma,
-<<<<<<< HEAD
-    AngleBracketedGenericArguments, Attribute, GenericArgument, LitStr, Path, PathArguments,
-    PathSegment, ReturnType, Signature, Token, TypePath,
-=======
-    AngleBracketedGenericArguments, Attribute, GenericArgument, PatIdent, Path, PathArguments,
-    PathSegment, ReturnType, Token, TypePath,
->>>>>>> 617fab50
+    AngleBracketedGenericArguments, Attribute, GenericArgument, LitStr, PatIdent, Path,
+    PathArguments, PathSegment, ReturnType, Signature, Token, TypePath,
 };
 use syn::{
     spanned::Spanned, token::And, Error, FnArg, Ident, ImplItem, ImplItemFn, ItemImpl, ItemTrait,
