--- conflicted
+++ resolved
@@ -35,13 +35,8 @@
 
 #[cfg(test)]
 mod test {
-<<<<<<< HEAD
     use super::{add, UdtEnum, UdtStruct};
-    use stellar_contract_sdk::{vec, xdr::ScVal, Binary, Env, IntoVal, TryFromVal};
-=======
-    use super::{UdtEnum, UdtStruct, __add};
     use soroban_sdk::{vec, xdr::ScVal, Binary, Env, IntoVal, TryFromVal};
->>>>>>> 05735f99
 
     #[test]
     fn test_serializing() {
