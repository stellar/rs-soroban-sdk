--- conflicted
+++ resolved
@@ -19,11 +19,7 @@
 pub struct Contract;
 
 #[cfg_attr(feature = "export", contractimpl(export = true))]
-<<<<<<< HEAD
-#[cfg_attr(not(feature = "export"), contractimpl)]
-=======
 #[cfg_attr(not(feature = "export"), contractimpl(export = false)]
->>>>>>> 98c4b2e3
 impl Contract {
     pub fn add(a: UdtEnum, b: UdtEnum) -> i64 {
         let a = match a {
