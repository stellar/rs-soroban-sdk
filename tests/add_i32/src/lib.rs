--- conflicted
+++ resolved
@@ -15,13 +15,8 @@
     extern crate std;
     use std::panic::{catch_unwind, AssertUnwindSafe};
 
-<<<<<<< HEAD
     use super::add::invoke_raw as add;
-    use stellar_contract_sdk::{Env, IntoVal, TryFromVal};
-=======
-    use super::__add::call_raw as add;
     use soroban_sdk::{Env, IntoVal, TryFromVal};
->>>>>>> 05735f99
 
     #[test]
     fn test_add() {
@@ -52,13 +47,8 @@
     use proptest::prelude::*;
     use std::{format, panic};
 
-<<<<<<< HEAD
     use super::add::invoke_raw as add;
-    use stellar_contract_sdk::{Env, IntoVal, TryFromVal};
-=======
-    use super::__add::call_raw as add;
     use soroban_sdk::{Env, IntoVal, TryFromVal};
->>>>>>> 05735f99
 
     proptest! {
         #[test]
