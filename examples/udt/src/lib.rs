#![no_std]
use stellar_contract_sdk::{contract, contractimpl, contracttype, IntoEnvVal};

contract!();

#[contracttype]
pub enum UdtEnum {
    UdtA,
    UdtB(UdtStruct),
}

#[derive(Clone)]
#[contracttype]
pub struct UdtStruct {
    pub a: i64,
    pub b: i64,
}

pub struct Contract;

#[contractimpl(export_if = "export", tests_if = "testutils")]
impl Contract {
    pub fn add(a: UdtEnum, b: UdtEnum) -> i64 {
        let a = match a {
            UdtEnum::UdtA => 0,
            UdtEnum::UdtB(udt) => udt.a + udt.b,
        };
        let b = match b {
            UdtEnum::UdtA => 0,
            UdtEnum::UdtB(udt) => udt.a + udt.b,
        };
        a + b
    }
}

#[cfg(test)]
mod test {
    use super::{UdtEnum, UdtStruct, __add};
    use stellar_contract_sdk::{xdr::ScVal, Env, IntoVal, TryFromVal};

    #[test]
    fn test_add() {
        let e = Env::default();
        let udt = UdtStruct { a: 10, b: 12 };
<<<<<<< HEAD
        let val: ScVal = udt.clone().try_into().unwrap();
        let z = __add(
=======
        let z = __add::call_raw(
>>>>>>> 3250ffe3
            e.clone(),
            UdtEnum::UdtA.into_val(&e),
            UdtEnum::UdtB(udt).into_val(&e),
        );
        let z = i64::try_from_val(&e, z).unwrap();
        assert_eq!(z, 22);
    }
}<|MERGE_RESOLUTION|>--- conflicted
+++ resolved
@@ -42,12 +42,8 @@
     fn test_add() {
         let e = Env::default();
         let udt = UdtStruct { a: 10, b: 12 };
-<<<<<<< HEAD
         let val: ScVal = udt.clone().try_into().unwrap();
-        let z = __add(
-=======
         let z = __add::call_raw(
->>>>>>> 3250ffe3
             e.clone(),
             UdtEnum::UdtA.into_val(&e),
             UdtEnum::UdtB(udt).into_val(&e),
