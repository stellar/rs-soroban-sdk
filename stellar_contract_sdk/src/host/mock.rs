--- conflicted
+++ resolved
@@ -315,9 +315,6 @@
         todo!()
     }
 
-<<<<<<< HEAD
-    pub(crate) unsafe fn as_u64(x: Object) -> u64 {
-=======
     pub(crate) unsafe fn bits(x: Object) -> u64 {
         todo!()
     }
@@ -327,7 +324,6 @@
     }
 
     pub(crate) unsafe fn to_i64(x: Object) -> i64 {
->>>>>>> 962d033a
         todo!()
     }
 }