// Most host functions have strong contractual guarantees from the host: they
// will either return the correctly-typed objects here, or they will trap. So we
// do not need to check return types, and we can even unsafely downcast Vals to
// specific subtypes if we know them.
//
// (Recall that there must be no way for the guest to corrupt the host even if
// the guest does receive unexpected objects -- at worst the host can corrupt or
// confuse the guest this way, but the guest can never defend itself against a
// malicious host anyways.)
//
// We do this mostly to minimize codesize, and also reduce the chance of users
// missing an error in a contract binding to another language that doesn't have
// Result<> types. Every error that can trap this way typically has a way to
// avoid it by checking some value first (eg. check a map to see if it contains
// a value before getting it).
//
// The exceptions are ledger-interaction calls and especially cross-contract
// calls: these we project into a Result<> because they are fairly failure-prone
// and impossible to guard against failure of, typically. We assume users might
// wish to contain these and, in general, that users won't be doing a _ton_ of
// them so it's ok that they are a little more expensive code-size-wise.

// General context-access functions live in the wasm 'x' module.
pub(crate) mod context {
    use crate::{Object, Val};
    #[link(wasm_import_module = "x")]
    extern "C" {

        // link names are chosen to be (a) unrepresentable as rust identifiers so
        // they cannot collide with exported user functions and (b) very short, so
        // they do not take up a lot of space in import tables. They consist of a $
        // symbol followed by a single character category identifier and a single
        // character function identifier, each drawn from the same 64-character
        // repertoire as symbol: [_0-9A-Za-z], in that order. If we ever need more
        // than 64 functions within a category we can just overflow to 2-character
        // function identifiers; if we ever need more than 64 categories, we can
        // pick a different prefix-char for the category-overflow space; both of
        // these possibilities seem unlikely at present, but either way they're
        // fairly straightforward.
        #[link_name = "$_"]
        pub(crate) fn log_value(v: Val) -> Val;

        // Fetches an OpResult object for inspection, in the rare case the user
        // wants more detail than is conveyed in a simple Status.
        #[link_name = "$0"]
        pub(crate) fn get_last_operation_result() -> Object;
    }
}

// Map functions live in the wasm 'm' module
pub(crate) mod map {
    use crate::{Object, Val};
    #[link(wasm_import_module = "m")]
    extern "C" {
        #[link_name = "$_"]
        pub(crate) fn new() -> Object;
        #[link_name = "$0"]
        pub(crate) fn put(m: Object, k: Val, v: Val) -> Object;
        #[link_name = "$1"]
        pub(crate) fn get(m: Object, k: Val) -> Val;
        #[link_name = "$2"]
        pub(crate) fn del(m: Object, k: Val) -> Object;
        #[link_name = "$3"]
        pub(crate) fn len(m: Object) -> Val;
        #[link_name = "$4"]
        pub(crate) fn keys(m: Object) -> Object;
        #[link_name = "$5"]
        pub(crate) fn has(m: Object, k: Val) -> Val;
    }
}

// Vec functions live in the wasm 'v' module
pub(crate) mod vec {
    use crate::{Object, Val};
    #[link(wasm_import_module = "v")]
    extern "C" {
        #[link_name = "$_"]
        pub(crate) fn new() -> Object;
        #[link_name = "$0"]
        pub(crate) fn put(v: Object, i: Val, x: Val) -> Object;
        #[link_name = "$1"]
        pub(crate) fn get(v: Object, i: Val) -> Val;
        #[link_name = "$2"]
        pub(crate) fn del(v: Object, i: Val) -> Object;
        #[link_name = "$3"]
        pub(crate) fn len(v: Object) -> Val;

        #[link_name = "$4"]
        pub(crate) fn push(v: Object, x: Val) -> Object;
        #[link_name = "$5"]
        pub(crate) fn pop(v: Object) -> Object;
        #[link_name = "$6"]
        pub(crate) fn take(v: Object, n: Val) -> Object;
        #[link_name = "$7"]
        pub(crate) fn drop(v: Object, n: Val) -> Object;
        #[link_name = "$8"]
        pub(crate) fn front(v: Object) -> Val;
        #[link_name = "$9"]
        pub(crate) fn back(v: Object) -> Val;
        #[link_name = "$A"]
        pub(crate) fn insert(v: Object, i: Val, x: Val) -> Object;
        #[link_name = "$B"]
        pub(crate) fn append(v1: Object, v2: Object) -> Object;
    }
}

// Ledger functions live in the wasm 'l' module
pub(crate) mod ledger {
    use crate::Val;
    #[link(wasm_import_module = "l")]
    extern "C" {
        #[link_name = "$_"]
        pub(crate) fn get_current_ledger_num() -> Val;

        // NB: this returns a raw/unboxed u64, not a Val union.
        #[link_name = "$0"]
        pub(crate) fn get_current_ledger_close_time() -> u64;

        // NB: returns a Status; details can be fetched with
        // get_last_operation_result.
        #[link_name = "$1"]
        pub(crate) fn pay(src: Val, dst: Val, asset: Val, amount: Val) -> Val;

        #[link_name = "$2"]
        pub(crate) fn put_contract_data(key: Val, val: Val) -> Val;
        #[link_name = "$3"]
        pub(crate) fn has_contract_data(key: Val) -> Val;
        #[link_name = "$4"]
        pub(crate) fn get_contract_data(key: Val) -> Val;
        #[link_name = "$5"]
        pub(crate) fn del_contract_data(key: Val) -> Val;
    }
}

// Cross-contract functions live in the wasm 'c' module
pub(crate) mod call {
    use crate::Val;
    #[link(wasm_import_module = "c")]
    extern "C" {
        // NB: returns callee-return-value-or-Status; details can be fetched with
        // get_last_operation_result.
        //
        // TODO: possibly revisit this since it adds ambiguity to whether callee
        // successfully returned a status, or call failed and failure _generated_ a
        // status. Possibly this distinction is too fussy to disambiguate.
        #[link_name = "$_"]
        pub(crate) fn call0(contract: Val, func: Val) -> Val;
        #[link_name = "$0"]
        pub(crate) fn call1(contract: Val, func: Val, a: Val) -> Val;
        #[link_name = "$1"]
        pub(crate) fn call2(contract: Val, func: Val, a: Val, b: Val) -> Val;
        #[link_name = "$2"]
        pub(crate) fn call3(contract: Val, func: Val, a: Val, b: Val, c: Val) -> Val;
        #[link_name = "$3"]
        pub(crate) fn call4(contract: Val, func: Val, a: Val, b: Val, c: Val, d: Val) -> Val;
    }
}

// BigNum functions live in the wasm 'b' module
pub(crate) mod bignum {
    use crate::{Object, Val};
    #[link(wasm_import_module = "b")]
    extern "C" {
        #[link_name = "$_"]
        pub(crate) fn from_u64(x: u64) -> Object;
        #[link_name = "$0"]
        pub(crate) fn add(lhs: Object, rhs: Object) -> Object;
        #[link_name = "$1"]
        pub(crate) fn sub(lhs: Object, rhs: Object) -> Object;
        #[link_name = "$2"]
        pub(crate) fn mul(lhs: Object, rhs: Object) -> Object;
        #[link_name = "$3"]
        pub(crate) fn div(lhs: Object, rhs: Object) -> Object;
        #[link_name = "$4"]
        pub(crate) fn rem(lhs: Object, rhs: Object) -> Object;
        #[link_name = "$5"]
        pub(crate) fn and(lhs: Object, rhs: Object) -> Object;
        #[link_name = "$6"]
        pub(crate) fn or(lhs: Object, rhs: Object) -> Object;
        #[link_name = "$7"]
        pub(crate) fn xor(lhs: Object, rhs: Object) -> Object;
        #[link_name = "$8"]
        pub(crate) fn shl(lhs: Object, rhs: u64) -> Object;
        #[link_name = "$9"]
        pub(crate) fn shr(lhs: Object, rhs: u64) -> Object;
        #[link_name = "$A"]
        pub(crate) fn cmp(lhs: Object, rhs: Object) -> Val;
        #[link_name = "$B"]
        pub(crate) fn is_zero(x: Object) -> Val;
        #[link_name = "$C"]
        pub(crate) fn neg(x: Object) -> Object;
        #[link_name = "$D"]
        pub(crate) fn not(x: Object) -> Object;
        #[link_name = "$E"]
        pub(crate) fn gcd(lhs: Object, rhs: Object) -> Object;
        #[link_name = "$F"]
        pub(crate) fn lcm(lhs: Object, rhs: Object) -> Object;
        #[link_name = "$G"]
        pub(crate) fn pow(lhs: Object, rhs: u64) -> Object;
        #[link_name = "$H"]
        pub(crate) fn pow_mod(p: Object, q: Object, m: Object) -> Object;
        #[link_name = "$I"]
        pub(crate) fn sqrt(x: Object) -> Object;
        #[link_name = "$J"]
<<<<<<< HEAD
        pub(crate) fn as_u63(x: Object) -> u64;
=======
        pub(crate) fn bits(x: Object) -> u64;
        #[link_name = "$K"]
        pub(crate) fn to_u64(x: Object) -> u64;
        #[link_name = "$L"]
        pub(crate) fn to_i64(x: Object) -> i64;
        #[link_name = "$M"]
        pub(crate) fn from_i64(x: i64) -> Object;
>>>>>>> 962d033a
    }
}<|MERGE_RESOLUTION|>--- conflicted
+++ resolved
@@ -202,9 +202,6 @@
         #[link_name = "$I"]
         pub(crate) fn sqrt(x: Object) -> Object;
         #[link_name = "$J"]
-<<<<<<< HEAD
-        pub(crate) fn as_u63(x: Object) -> u64;
-=======
         pub(crate) fn bits(x: Object) -> u64;
         #[link_name = "$K"]
         pub(crate) fn to_u64(x: Object) -> u64;
@@ -212,6 +209,5 @@
         pub(crate) fn to_i64(x: Object) -> i64;
         #[link_name = "$M"]
         pub(crate) fn from_i64(x: i64) -> Object;
->>>>>>> 962d033a
     }
 }