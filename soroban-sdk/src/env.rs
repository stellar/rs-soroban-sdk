--- conflicted
+++ resolved
@@ -331,11 +331,7 @@
     /// ```
     /// use soroban_sdk::{BytesN, Env};
     ///
-<<<<<<< HEAD
-    /// const WASM: &[u8] = include_bytes!("contract.wasm");
-=======
     /// const WASM: &[u8] = include_bytes!("../doctest_fixtures/contract.wasm");
->>>>>>> 860a590d
     ///
     /// # fn main() {
     /// let env = Env::default();
