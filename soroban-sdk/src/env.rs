--- conflicted
+++ resolved
@@ -1339,7 +1339,6 @@
     ///
     /// If there is any error writing the file.
     pub(crate) fn to_test_snapshot_file(&self) {
-<<<<<<< HEAD
         let snapshot = self.to_snapshot();
 
         // Don't write a snapshot that has no data in it.
@@ -1348,11 +1347,6 @@
         }
 
         // Determine path to write test snapshots to.
-        let test = std::thread::current();
-        let test_name = test
-            .name()
-            .expect("test name to be retrieved for use as the name of the test snapshot file");
-=======
         let thread = std::thread::current();
         let Some(test_name) = thread.name() else {
             // The stock unit test runner sets a thread name.
@@ -1360,7 +1354,6 @@
             // part of a unit test, and do nothing.
             return;
         };
->>>>>>> ea6e5430
         let file_number = LAST_TEST_SNAPSHOT.with_borrow_mut(|l| {
             if test_name == l.name {
                 *l = LastTestSnapshot::default();
