use core::convert::Infallible;

#[cfg(target_family = "wasm")]
pub mod internal {
    use core::convert::Infallible;

    pub use soroban_env_guest::*;
    pub type EnvImpl = Guest;
    pub type MaybeEnvImpl = Guest;

    // In the Guest case, Env::Error is already Infallible so there is no work
    // to do to "reject an error": if an error occurs in the environment, the
    // host will trap our VM and we'll never get here at all.
    pub(crate) fn reject_err<T>(_env: &Guest, r: Result<T, Infallible>) -> Result<T, Infallible> {
        r
    }
}

#[cfg(not(target_family = "wasm"))]
pub mod internal {
    use core::convert::Infallible;

    pub use soroban_env_host::*;
    pub type EnvImpl = Host;
    pub type MaybeEnvImpl = Option<Host>;

    // When we have `feature="testutils"` (or are in cfg(test)) we enable feature
    // `soroban-env-{common,host}/testutils` which in turn adds the helper method
    // `Env::escalate_error_to_panic` to the Env trait.
    //
    // When this is available we want to use it, because it works in concert
    // with a _different_ part of the host that's also `testutils`-gated: the
    // mechanism for emulating the WASM VM error-handling semantics with native
    // contracts. In particular when a WASM contract calls a host function that
    // fails with some error E, the host traps the VM (not returning to it at
    // all) and propagates E to the caller of the contract. This is simulated in
    // the native case by returning a (nontrivial) error E to us here, which we
    // then "reject" back to the host, which stores E in a temporary cell inside
    // any `TestContract` frame in progress and then _panics_, unwinding back to
    // a panic-catcher it installed when invoking the `TestContract` frame, and
    // then extracting E from the frame and returning it to its caller. This
    // simulates the "crash, but catching the error" behaviour of the WASM case.
    // This only works if we panic via `escalate_error_to_panic`.
    //
    // (The reason we don't just panic_any() here and let the panic-catcher do a
    // type-based catch is that there might _be_ no panic-catcher around us, and
    // we want to print out a nice error message in that case too, which
    // panic_any() does not do us the favor of producing. This is all very
    // subtle. See also soroban_env_host::Host::escalate_error_to_panic.)
    #[cfg(any(test, feature = "testutils"))]
    pub(crate) fn reject_err<T>(env: &Host, r: Result<T, HostError>) -> Result<T, Infallible> {
        r.map_err(|e| env.escalate_error_to_panic(e))
    }

    // When we're _not_ in a cfg enabling `soroban-env-{common,host}/testutils`,
    // there is no `Env::escalate_error_to_panic` to call, so we just panic
    // here. But this is ok because in that case there is also no multi-contract
    // calling machinery set up, nor probably any panic-catcher installed that
    // we need to hide error values for the benefit of. Any panic in this case
    // is probably going to unwind completely anyways. No special case needed.
    #[cfg(not(any(test, feature = "testutils")))]
    pub(crate) fn reject_err<T>(_env: &Host, r: Result<T, HostError>) -> Result<T, Infallible> {
        r.map_err(|e| panic!("{:?}", e))
    }

    #[doc(hidden)]
    impl<F, T> Convert<F, T> for super::Env
    where
        EnvImpl: Convert<F, T>,
    {
        type Error = <EnvImpl as Convert<F, T>>::Error;
        fn convert(&self, f: F) -> Result<T, Self::Error> {
            self.env_impl.convert(f)
        }
    }
}

pub use internal::xdr;
pub use internal::Compare;
pub use internal::ConversionError;
pub use internal::EnvBase;
pub use internal::Error;
pub use internal::MapObject;
pub use internal::SymbolStr;
pub use internal::TryFromVal;
pub use internal::TryIntoVal;
pub use internal::Val;
pub use internal::VecObject;

pub trait IntoVal<E: internal::Env, T> {
    fn into_val(&self, e: &E) -> T;
}

pub trait FromVal<E: internal::Env, T> {
    fn from_val(e: &E, v: &T) -> Self;
}

impl<E: internal::Env, T, U> FromVal<E, T> for U
where
    U: TryFromVal<E, T>,
{
    fn from_val(e: &E, v: &T) -> Self {
        U::try_from_val(e, v).unwrap_optimized()
    }
}

impl<E: internal::Env, T, U> IntoVal<E, T> for U
where
    T: FromVal<E, Self>,
{
    fn into_val(&self, e: &E) -> T {
        T::from_val(e, self)
    }
}

use crate::auth::InvokerContractAuthEntry;
use crate::unwrap::UnwrapInfallible;
use crate::unwrap::UnwrapOptimized;
use crate::{
    crypto::Crypto, deploy::Deployer, events::Events, ledger::Ledger, logs::Logs, prng::Prng,
    storage::Storage, Address, Vec,
};
use internal::{
    AddressObject, Bool, BytesObject, DurationObject, I128Object, I256Object, I256Val, I64Object,
    StorageType, StringObject, Symbol, SymbolObject, TimepointObject, U128Object, U256Object,
    U256Val, U32Val, U64Object, U64Val, Void,
};

#[doc(hidden)]
#[derive(Clone)]
pub struct MaybeEnv {
    maybe_env_impl: internal::MaybeEnvImpl,
    #[cfg(any(test, feature = "testutils"))]
    generators: Option<Rc<RefCell<Generators>>>,
    #[cfg(any(test, feature = "testutils"))]
    snapshot: Option<Rc<LedgerSnapshot>>,
}

#[cfg(target_family = "wasm")]
impl TryFrom<MaybeEnv> for Env {
    type Error = Infallible;

    fn try_from(_value: MaybeEnv) -> Result<Self, Self::Error> {
        Ok(Env {
            env_impl: internal::EnvImpl {},
            #[cfg(any(test, feature = "testutils"))]
            generators: value.generators,
            #[cfg(any(test, feature = "testutils"))]
            snapshot: value.snapshot,
        })
    }
}

impl Default for MaybeEnv {
    fn default() -> Self {
        Self::none()
    }
}

#[cfg(target_family = "wasm")]
impl MaybeEnv {
    // separate function to be const
    pub const fn none() -> Self {
        Self {
            maybe_env_impl: internal::EnvImpl {},
            #[cfg(any(test, feature = "testutils"))]
            generators: None,
            #[cfg(any(test, feature = "testutils"))]
            snapshot: None,
        }
    }
}

#[cfg(not(target_family = "wasm"))]
impl MaybeEnv {
    // separate function to be const
    pub const fn none() -> Self {
        Self {
            maybe_env_impl: None,
            #[cfg(any(test, feature = "testutils"))]
            generators: None,
            #[cfg(any(test, feature = "testutils"))]
            snapshot: None,
        }
    }
}

#[cfg(target_family = "wasm")]
impl From<Env> for MaybeEnv {
    fn from(value: Env) -> Self {
        MaybeEnv {
            maybe_env_impl: value.env_impl,
            #[cfg(any(test, feature = "testutils"))]
            generators: Some(value.generators),
            #[cfg(any(test, feature = "testutils"))]
            snapshot: value.snapshot,
        }
    }
}

#[cfg(not(target_family = "wasm"))]
impl TryFrom<MaybeEnv> for Env {
    type Error = ConversionError;

    fn try_from(value: MaybeEnv) -> Result<Self, Self::Error> {
        if let Some(env_impl) = value.maybe_env_impl {
            Ok(Env {
                env_impl,
                #[cfg(any(test, feature = "testutils"))]
                generators: value.generators.unwrap_or_default(),
                #[cfg(any(test, feature = "testutils"))]
                snapshot: value.snapshot,
            })
        } else {
            Err(ConversionError)
        }
    }
}

#[cfg(not(target_family = "wasm"))]
impl From<Env> for MaybeEnv {
    fn from(value: Env) -> Self {
        MaybeEnv {
            maybe_env_impl: Some(value.env_impl.clone()),
            #[cfg(any(test, feature = "testutils"))]
            generators: Some(value.generators.clone()),
            #[cfg(any(test, feature = "testutils"))]
            snapshot: value.snapshot.clone(),
        }
    }
}

/// The [Env] type provides access to the environment the contract is executing
/// within.
///
/// The [Env] provides access to information about the currently executing
/// contract, who invoked it, contract data, functions for signing, hashing,
/// etc.
///
/// Most types require access to an [Env] to be constructed or converted.
#[derive(Clone)]
pub struct Env {
    env_impl: internal::EnvImpl,
    #[cfg(any(test, feature = "testutils"))]
    generators: Rc<RefCell<Generators>>,
    #[cfg(any(test, feature = "testutils"))]
    snapshot: Option<Rc<LedgerSnapshot>>,
}

impl Default for Env {
    #[cfg(not(any(test, feature = "testutils")))]
    fn default() -> Self {
        Self {
            env_impl: Default::default(),
        }
    }

    #[cfg(any(test, feature = "testutils"))]
    fn default() -> Self {
        Self::default_with_testutils()
    }
}

impl Env {
    /// Panic with the given error.
    ///
    /// Equivalent to `panic!`, but with an error value instead of a string.
    #[doc(hidden)]
    #[inline(always)]
    pub fn panic_with_error(&self, error: impl Into<internal::Error>) -> ! {
        _ = internal::Env::fail_with_error(self, error.into());
        #[cfg(target_family = "wasm")]
        core::arch::wasm32::unreachable();
        #[cfg(not(target_family = "wasm"))]
        unreachable!();
    }

    /// Get a [Storage] for accessing and updating persistent data owned by the
    /// currently executing contract.
    #[inline(always)]
    pub fn storage(&self) -> Storage {
        Storage::new(self)
    }

    /// Get [Events] for publishing events associated with the
    /// currently executing contract.
    #[inline(always)]
    pub fn events(&self) -> Events {
        Events::new(self)
    }

    /// Get a [Ledger] for accessing the current ledger.
    #[inline(always)]
    pub fn ledger(&self) -> Ledger {
        Ledger::new(self)
    }

    /// Get a deployer for deploying contracts.
    #[inline(always)]
    pub fn deployer(&self) -> Deployer {
        Deployer::new(self)
    }

    /// Get a [Crypto] for accessing the current cryptographic functions.
    #[inline(always)]
    pub fn crypto(&self) -> Crypto {
        Crypto::new(self)
    }

    /// Get a [Prng] for accessing the current functions which provide pseudo-randomness.
    ///
    /// # Warning
    ///
    /// **The pseudo-random generator returned is not suitable for
    /// security-sensitive work.**
    #[inline(always)]
    pub fn prng(&self) -> Prng {
        Prng::new(self)
    }

    /// Get the Address object corresponding to the current executing contract.
    pub fn current_contract_address(&self) -> Address {
        let address = internal::Env::get_current_contract_address(self).unwrap_infallible();
        unsafe { Address::unchecked_new(self.clone(), address) }
    }

    #[doc(hidden)]
    pub(crate) fn require_auth_for_args(&self, address: &Address, args: Vec<Val>) {
        internal::Env::require_auth_for_args(self, address.to_object(), args.to_object())
            .unwrap_infallible();
    }

    #[doc(hidden)]
    pub(crate) fn require_auth(&self, address: &Address) {
        internal::Env::require_auth(self, address.to_object()).unwrap_infallible();
    }

    /// Invokes a function of a contract that is registered in the [Env].
    ///
    /// # Panics
    ///
    /// Will panic if the `contract_id` does not match a registered contract,
    /// `func` does not match a function of the referenced contract, or the
    /// number of `args` do not match the argument count of the referenced
    /// contract function.
    ///
    /// Will panic if the contract that is invoked fails or aborts in anyway.
    ///
    /// Will panic if the value returned from the contract cannot be converted
    /// into the type `T`.
    pub fn invoke_contract<T>(
        &self,
        contract_address: &Address,
        func: &crate::Symbol,
        args: Vec<Val>,
    ) -> T
    where
        T: TryFromVal<Env, Val>,
    {
        let rv = internal::Env::call(
            self,
            contract_address.to_object(),
            func.to_symbol_val(),
            args.to_object(),
        )
        .unwrap_infallible();
        T::try_from_val(self, &rv)
            .map_err(|_| ConversionError)
            .unwrap()
    }

    /// Invokes a function of a contract that is registered in the [Env],
    /// returns an error if the invocation fails for any reason.
    pub fn try_invoke_contract<T, E>(
        &self,
        contract_address: &Address,
        func: &crate::Symbol,
        args: Vec<Val>,
    ) -> Result<Result<T, T::Error>, Result<E, E::Error>>
    where
        T: TryFromVal<Env, Val>,
        E: TryFrom<Error>,
    {
        let rv = internal::Env::try_call(
            self,
            contract_address.to_object(),
            func.to_symbol_val(),
            args.to_object(),
        )
        .unwrap_infallible();
        match internal::Error::try_from_val(self, &rv) {
            Ok(err) => Err(E::try_from(err)),
            Err(ConversionError) => Ok(T::try_from_val(self, &rv)),
        }
    }

    /// Authorizes sub-contract calls on behalf of the current contract.
    ///
    /// All the direct calls that the current contract performs are always
    /// considered to have been authorized. This is only needed to authorize
    /// deeper calls that originate from the next contract call from the current
    /// contract.
    ///
    /// For example, if the contract A calls contract B, contract
    /// B calls contract C and contract C calls `A.require_auth()`, then an
    /// entry corresponding to C call has to be passed in `auth_entries`. It
    /// doesn't matter if contract B called `require_auth` or not. If contract A
    /// calls contract B again, then `authorize_as_current_contract` has to be
    /// called again with the respective entries.
    ///
    ///
    pub fn authorize_as_current_contract(&self, auth_entries: Vec<InvokerContractAuthEntry>) {
        internal::Env::authorize_as_curr_contract(self, auth_entries.to_object())
            .unwrap_infallible();
    }

    /// Get the [Logs] for logging debug events.
    #[inline(always)]
    #[deprecated(note = "use [Env::logs]")]
    #[doc(hidden)]
    pub fn logger(&self) -> Logs {
        self.logs()
    }

    /// Get the [Logs] for logging debug events.
    #[inline(always)]
    pub fn logs(&self) -> Logs {
        Logs::new(self)
    }
}

#[cfg(any(test, feature = "testutils"))]
use crate::auth;
#[cfg(any(test, feature = "testutils"))]
use crate::testutils::{
<<<<<<< HEAD
    budget::Budget, Address as _, AuthSnapshot, AuthorizedInvocation, ContractFunctionSet,
    EventsSnapshot, Generators, Ledger as _, MockAuth, MockAuthContract, Snapshot,
=======
    budget::Budget, Address as _, AuthorizedInvocation, ContractFunctionSet, EventsSnapshot,
    Generators, Ledger as _, MockAuth, MockAuthContract, Snapshot,
>>>>>>> da0dc1cf
};
#[cfg(any(test, feature = "testutils"))]
use crate::{Bytes, BytesN};
#[cfg(any(test, feature = "testutils"))]
use core::{cell::RefCell, cell::RefMut};
#[cfg(any(test, feature = "testutils"))]
use soroban_ledger_snapshot::LedgerSnapshot;
#[cfg(any(test, feature = "testutils"))]
use std::{path::Path, rc::Rc};
#[cfg(any(test, feature = "testutils"))]
use xdr::{
    LedgerEntry, LedgerKey, LedgerKeyContractData, ScErrorCode, ScErrorType,
    SorobanAuthorizationEntry,
};

#[cfg(any(test, feature = "testutils"))]
#[cfg_attr(feature = "docs", doc(cfg(feature = "testutils")))]
impl Env {
    #[doc(hidden)]
    pub fn host(&self) -> &internal::Host {
        &self.env_impl
    }

    #[doc(hidden)]
    pub(crate) fn with_generator<T>(&self, f: impl FnOnce(RefMut<'_, Generators>) -> T) -> T {
        f((*self.generators).borrow_mut())
    }

    fn default_with_testutils() -> Env {
        struct EmptySnapshotSource();

        impl internal::storage::SnapshotSource for EmptySnapshotSource {
            fn get(
                &self,
                _key: &Rc<xdr::LedgerKey>,
            ) -> Result<(Rc<xdr::LedgerEntry>, Option<u32>), soroban_env_host::HostError>
            {
                let err: internal::Error = (ScErrorType::Storage, ScErrorCode::MissingValue).into();
                Err(err.into())
            }

            fn has(&self, _key: &Rc<xdr::LedgerKey>) -> Result<bool, soroban_env_host::HostError> {
                Ok(false)
            }
        }

        let rf = Rc::new(EmptySnapshotSource());
        let info = internal::LedgerInfo {
            protocol_version: 20,
            sequence_number: 0,
            timestamp: 0,
            network_id: [0; 32],
            base_reserve: 0,
            min_persistent_entry_ttl: 4096,
            min_temp_entry_ttl: 16,
            max_entry_ttl: 6_312_000,
        };

        Env::new_for_testutils(rf, None, info, None)
    }

    /// Used by multiple constructors to configure test environments consistently.
    fn new_for_testutils(
        recording_footprint: Rc<dyn internal::storage::SnapshotSource>,
        generators: Option<Rc<RefCell<Generators>>>,
        ledger_info: internal::LedgerInfo,
        snapshot: Option<Rc<LedgerSnapshot>>,
    ) -> Env {
        let storage = internal::storage::Storage::with_recording_footprint(recording_footprint);
        let budget = internal::budget::Budget::default();
        let env_impl = internal::EnvImpl::with_storage_and_budget(storage, budget.clone());
        env_impl
            .set_source_account(xdr::AccountId(xdr::PublicKey::PublicKeyTypeEd25519(
                xdr::Uint256([0; 32]),
            )))
            .unwrap();
        env_impl
            .set_diagnostic_level(internal::DiagnosticLevel::Debug)
            .unwrap();
        env_impl.set_base_prng_seed([0; 32]).unwrap();
        let env = Env {
            env_impl,
            generators: generators.unwrap_or_default(),
            snapshot,
        };

        env.ledger().set(ledger_info);

        env
    }

    /// Register a contract with the [Env] for testing.
    ///
    /// Passing a contract ID for the first arguments registers the contract
    /// with that contract ID. Providing `None` causes the Env to generate a new
    /// contract ID that is assigned to the contract.
    ///
    /// Registering a contract that is already registered replaces it.
    ///
    /// Returns the contract ID of the registered contract.
    ///
    /// ### Examples
    /// ```
    /// use soroban_sdk::{contract, contractimpl, BytesN, Env, Symbol};
    ///
    /// #[contract]
    /// pub struct HelloContract;
    ///
    /// #[contractimpl]
    /// impl HelloContract {
    ///     pub fn hello(env: Env, recipient: Symbol) -> Symbol {
    ///         todo!()
    ///     }
    /// }
    ///
    /// #[test]
    /// fn test() {
    /// # }
    /// # fn main() {
    ///     let env = Env::default();
    ///     let contract_id = env.register_contract(None, HelloContract);
    /// }
    /// ```
    pub fn register_contract<'a, T: ContractFunctionSet + 'static>(
        &self,
        contract_id: impl Into<Option<&'a Address>>,
        contract: T,
    ) -> Address {
        struct InternalContractFunctionSet<T: ContractFunctionSet>(pub(crate) T);
        impl<T: ContractFunctionSet> internal::ContractFunctionSet for InternalContractFunctionSet<T> {
            fn call(
                &self,
                func: &Symbol,
                env_impl: &internal::EnvImpl,
                args: &[Val],
            ) -> Option<Val> {
                let env = Env::with_impl(env_impl.clone());
                self.0.call(
                    crate::Symbol::try_from_val(&env, func)
                        .unwrap_infallible()
                        .to_string()
                        .as_str(),
                    env,
                    args,
                )
            }
        }

        let contract_id = if let Some(contract_id) = contract_id.into() {
            contract_id.clone()
        } else {
            Address::generate(self)
        };
        self.env_impl
            .register_test_contract(
                contract_id.to_object(),
                Rc::new(InternalContractFunctionSet(contract)),
            )
            .unwrap();
        contract_id
    }

    /// Register a contract in a WASM file with the [Env] for testing.
    ///
    /// Passing a contract ID for the first arguments registers the contract
    /// with that contract ID. Providing `None` causes the Env to generate a new
    /// contract ID that is assigned to the contract.
    ///
    /// Registering a contract that is already registered replaces it.
    ///
    /// Returns the contract ID of the registered contract.
    ///
    /// ### Examples
    /// ```
    /// use soroban_sdk::{BytesN, Env};
    ///
    /// const WASM: &[u8] = include_bytes!("../doctest_fixtures/contract.wasm");
    ///
    /// #[test]
    /// fn test() {
    /// # }
    /// # fn main() {
    ///     let env = Env::default();
    ///     env.register_contract_wasm(None, WASM);
    /// }
    /// ```
    pub fn register_contract_wasm<'a>(
        &self,
        contract_id: impl Into<Option<&'a Address>>,
        contract_wasm: impl IntoVal<Env, Bytes>,
    ) -> Address {
        let wasm_hash: BytesN<32> = self.deployer().upload_contract_wasm(contract_wasm);
        self.register_contract_with_optional_contract_id_and_executable(
            contract_id,
            xdr::ContractExecutable::Wasm(xdr::Hash(wasm_hash.into())),
        )
    }

    /// Register the built-in Stellar Asset Contract with provided admin address.
    ///
    /// Returns the contract ID of the registered token contract.
    ///
    /// The contract will wrap a randomly-generated Stellar asset. This function
    /// is useful for using in the tests when an arbitrary token contract
    /// instance is needed.
    pub fn register_stellar_asset_contract(&self, admin: Address) -> Address {
        let issuer_pk = self.with_generator(|mut g| g.address());
        let issuer_id = xdr::AccountId(xdr::PublicKey::PublicKeyTypeEd25519(xdr::Uint256(
            issuer_pk.clone(),
        )));

        self.host()
            .with_mut_storage(|storage| {
                let k = Rc::new(xdr::LedgerKey::Account(xdr::LedgerKeyAccount {
                    account_id: issuer_id.clone(),
                }));

                if !storage.has(
                    &k,
                    soroban_env_host::budget::AsBudget::as_budget(self.host()),
                )? {
                    let v = Rc::new(xdr::LedgerEntry {
                        data: xdr::LedgerEntryData::Account(xdr::AccountEntry {
                            account_id: issuer_id.clone(),
                            balance: 0,
                            flags: 0,
                            home_domain: Default::default(),
                            inflation_dest: None,
                            num_sub_entries: 0,
                            seq_num: xdr::SequenceNumber(0),
                            thresholds: xdr::Thresholds([1; 4]),
                            signers: xdr::VecM::default(),
                            ext: xdr::AccountEntryExt::V0,
                        }),
                        last_modified_ledger_seq: 0,
                        ext: xdr::LedgerEntryExt::V0,
                    });
                    storage.put(
                        &k,
                        &v,
                        None,
                        soroban_env_host::budget::AsBudget::as_budget(self.host()),
                    )?
                }
                Ok(())
            })
            .unwrap();

        let asset = xdr::Asset::CreditAlphanum4(xdr::AlphaNum4 {
            asset_code: xdr::AssetCode4([b'a', b'a', b'a', 0]),
            issuer: issuer_id.clone(),
        });
        let create = xdr::HostFunction::CreateContract(xdr::CreateContractArgs {
            contract_id_preimage: xdr::ContractIdPreimage::Asset(asset),
            executable: xdr::ContractExecutable::StellarAsset,
        });

        let token_id: Address = self
            .env_impl
            .invoke_function(create)
            .unwrap()
            .try_into_val(self)
            .unwrap();

        let prev_auth_manager = self.env_impl.snapshot_auth_manager().unwrap();
        self.env_impl.switch_to_recording_auth(true).unwrap();
        self.invoke_contract::<()>(
            &token_id,
            &soroban_sdk_macros::internal_symbol_short!("set_admin"),
            (admin,).try_into_val(self).unwrap(),
        );
        self.env_impl.set_auth_manager(prev_auth_manager).unwrap();
        token_id
    }

    fn register_contract_with_optional_contract_id_and_executable<'a>(
        &self,
        contract_id: impl Into<Option<&'a Address>>,
        executable: xdr::ContractExecutable,
    ) -> Address {
        if let Some(contract_id) = contract_id.into() {
            self.register_contract_with_contract_id_and_executable(contract_id, executable);
            contract_id.clone()
        } else {
            self.register_contract_with_source(executable)
        }
    }

    fn register_contract_with_source(&self, executable: xdr::ContractExecutable) -> Address {
        let prev_auth_manager = self.env_impl.snapshot_auth_manager().unwrap();
        self.env_impl.switch_to_recording_auth(true).unwrap();

        let contract_id: Address = self
            .env_impl
            .invoke_function(xdr::HostFunction::CreateContract(xdr::CreateContractArgs {
                contract_id_preimage: xdr::ContractIdPreimage::Address(
                    xdr::ContractIdPreimageFromAddress {
                        address: xdr::ScAddress::Contract(xdr::Hash(
                            self.with_generator(|mut g| g.address()),
                        )),
                        salt: xdr::Uint256([0; 32]),
                    },
                ),
                executable,
            }))
            .unwrap()
            .try_into_val(self)
            .unwrap();

        self.env_impl.set_auth_manager(prev_auth_manager).unwrap();

        contract_id
    }

    /// Set authorizations and signatures in the environment which will be
    /// consumed by contracts when they invoke [`Address::require_auth`] or
    /// [`Address::require_auth_for_args`] functions.
    ///
    /// Requires valid signatures for the authorization to be successful.
    ///
    /// This function can also be called on contract clients.
    ///
    /// To mock auth for testing, without requiring valid signatures, use
    /// [`mock_all_auths`][Self::mock_all_auths] or
    /// [`mock_auths`][Self::mock_auths]. If mocking of auths is enabled,
    /// calling [`set_auths`][Self::set_auths] disables any mocking.
    pub fn set_auths(&self, auths: &[SorobanAuthorizationEntry]) {
        self.env_impl
            .set_authorization_entries(auths.to_vec())
            .unwrap();
    }

    /// Mock authorizations in the environment which will cause matching invokes
    /// of [`Address::require_auth`] and [`Address::require_auth_for_args`] to
    /// pass.
    ///
    /// This function can also be called on contract clients.
    ///
    /// Authorizations not matching a mocked auth will fail.
    ///
    /// To mock all auths, use [`mock_all_auths`][Self::mock_all_auths].
    ///
    /// ### Examples
    /// ```
    /// use soroban_sdk::{contract, contractimpl, Env, Address, testutils::{Address as _, MockAuth, MockAuthInvoke}, IntoVal};
    ///
    /// #[contract]
    /// pub struct HelloContract;
    ///
    /// #[contractimpl]
    /// impl HelloContract {
    ///     pub fn hello(env: Env, from: Address) {
    ///         from.require_auth();
    ///         // TODO
    ///     }
    /// }
    ///
    /// #[test]
    /// fn test() {
    /// # }
    /// # fn main() {
    ///     let env = Env::default();
    ///     let contract_id = env.register_contract(None, HelloContract);
    ///
    ///     let client = HelloContractClient::new(&env, &contract_id);
    ///     let addr = Address::generate(&env);
    ///     client.mock_auths(&[
    ///         MockAuth {
    ///             address: &addr,
    ///             invoke: &MockAuthInvoke {
    ///                 contract: &contract_id,
    ///                 fn_name: "hello",
    ///                 args: (&addr,).into_val(&env),
    ///                 sub_invokes: &[],
    ///             },
    ///         },
    ///     ]).hello(&addr);
    /// }
    /// ```
    pub fn mock_auths(&self, auths: &[MockAuth]) {
        for a in auths {
            self.register_contract(a.address, MockAuthContract);
        }
        let auths = auths
            .iter()
            .cloned()
            .map(Into::into)
            .collect::<std::vec::Vec<_>>();
        self.env_impl.set_authorization_entries(auths).unwrap();
    }

    /// Mock all calls to the [`Address::require_auth`] and
    /// [`Address::require_auth_for_args`] functions in invoked contracts,
    /// having them succeed as if authorization was provided.
    ///
    /// When mocking is enabled, if the [`Address`] being authorized is the
    /// address of a contract, that contract's `__check_auth` function will not
    /// be called, and the contract does not need to exist or be registered in
    /// the test.
    ///
    /// When mocking is enabled, if the [`Address`] being authorized is the
    /// address of an account, the account does not need to exist.
    ///
    /// This function can also be called on contract clients.
    ///
    /// To disable mocking, see [`set_auths`][Self::set_auths].
    ///
    /// To access a list of auths that have occurred, see [`auths`][Self::auths].
    ///
    /// It is not currently possible to mock a subset of auths.
    ///
    /// ### Examples
    /// ```
    /// use soroban_sdk::{contract, contractimpl, Env, Address, testutils::Address as _};
    ///
    /// #[contract]
    /// pub struct HelloContract;
    ///
    /// #[contractimpl]
    /// impl HelloContract {
    ///     pub fn hello(env: Env, from: Address) {
    ///         from.require_auth();
    ///         // TODO
    ///     }
    /// }
    ///
    /// #[test]
    /// fn test() {
    /// # }
    /// # fn main() {
    ///     let env = Env::default();
    ///     let contract_id = env.register_contract(None, HelloContract);
    ///
    ///     env.mock_all_auths();
    ///
    ///     let client = HelloContractClient::new(&env, &contract_id);
    ///     let addr = Address::generate(&env);
    ///     client.hello(&addr);
    /// }
    /// ```
    pub fn mock_all_auths(&self) {
        self.env_impl.switch_to_recording_auth(true).unwrap();
    }

    /// A version of `mock_all_auths` that allows authorizations that are not
    /// present in the root invocation.
    ///
    /// Refer to `mock_all_auths` documentation for general information and
    /// prefer using `mock_all_auths` unless non-root authorization is required.
    ///
    /// The only difference from `mock_all_auths` is that this won't return an
    /// error when `require_auth` hasn't been called in the root invocation for
    /// any given address. This is useful to test contracts that bundle calls to
    /// another contract without atomicity requirements (i.e. any contract call
    /// can be frontrun).
    ///
    /// ### Examples
    /// ```
    /// use soroban_sdk::{contract, contractimpl, Env, Address, testutils::Address as _};
    ///
    /// #[contract]
    /// pub struct ContractA;
    ///
    /// #[contractimpl]
    /// impl ContractA {
    ///     pub fn do_auth(env: Env, addr: Address) {
    ///         addr.require_auth();
    ///     }
    /// }
    /// #[contract]
    /// pub struct ContractB;
    ///
    /// #[contractimpl]
    /// impl ContractB {
    ///     pub fn call_a(env: Env, contract_a: Address, addr: Address) {
    ///         // Notice there is no `require_auth` call here.
    ///         ContractAClient::new(&env, &contract_a).do_auth(&addr);
    ///     }
    /// }
    /// #[test]
    /// fn test() {
    /// # }
    /// # fn main() {
    ///     let env = Env::default();
    ///     let contract_a = env.register_contract(None, ContractA);
    ///     let contract_b = env.register_contract(None, ContractB);
    ///     // The regular `env.mock_all_auths()` would result in the call
    ///     // failure.
    ///     env.mock_all_auths_allowing_non_root_auth();
    ///
    ///     let client = ContractBClient::new(&env, &contract_b);
    ///     let addr = Address::generate(&env);
    ///     client.call_a(&contract_a, &addr);
    /// }
    /// ```
    pub fn mock_all_auths_allowing_non_root_auth(&self) {
        self.env_impl.switch_to_recording_auth(false).unwrap();
    }

    /// Returns a list of authorization trees that were seen during the last
    /// contract or authorized host function invocation.
    ///
    /// Use this in tests to verify that the expected authorizations with the
    /// expected arguments are required.
    ///
    /// The return value is a vector of authorizations represented by tuples of
    /// `(address, AuthorizedInvocation)`. `AuthorizedInvocation` describes the
    /// tree of `require_auth_for_args(address, args)` from the contract
    /// functions (or `require_auth` with all the arguments of the function
    /// invocation). It also might contain the authorized host functions (
    /// currently CreateContract is the only such function) in case if
    /// corresponding host functions have been called.
    ///
    /// Refer to documentation for `AuthorizedInvocation` for detailed
    /// information on its contents.
    ///
    /// The order of the returned vector is defined by the order of
    /// [`Address::require_auth`] calls. Repeated calls to
    /// [`Address::require_auth`] with the same address and args in the same
    /// tree of contract invocations will appear only once in the vector.
    ///
    /// ### Examples
    /// ```
    /// use soroban_sdk::{contract, contractimpl, testutils::{Address as _, AuthorizedFunction, AuthorizedInvocation}, symbol_short, Address, Symbol, Env, IntoVal};
    ///
    /// #[contract]
    /// pub struct Contract;
    ///
    /// #[contractimpl]
    /// impl Contract {
    ///     pub fn transfer(env: Env, address: Address, amount: i128) {
    ///         address.require_auth();
    ///     }
    ///     pub fn transfer2(env: Env, address: Address, amount: i128) {
    ///         address.require_auth_for_args((amount / 2,).into_val(&env));
    ///     }
    /// }
    ///
    /// #[test]
    /// fn test() {
    /// # }
    /// # #[cfg(feature = "testutils")]
    /// # fn main() {
    ///     extern crate std;
    ///     let env = Env::default();
    ///     let contract_id = env.register_contract(None, Contract);
    ///     let client = ContractClient::new(&env, &contract_id);
    ///     env.mock_all_auths();
    ///     let address = Address::generate(&env);
    ///     client.transfer(&address, &1000_i128);
    ///     assert_eq!(
    ///         env.auths(),
    ///         std::vec![(
    ///             address.clone(),
    ///             AuthorizedInvocation {
    ///                 function: AuthorizedFunction::Contract((
    ///                     client.address.clone(),
    ///                     symbol_short!("transfer"),
    ///                     (&address, 1000_i128,).into_val(&env)
    ///                 )),
    ///                 sub_invocations: std::vec![]
    ///             }
    ///         )]
    ///     );
    ///
    ///     client.transfer2(&address, &1000_i128);
    ///     assert_eq!(
    ///         env.auths(),
    ///        std::vec![(
    ///             address.clone(),
    ///             AuthorizedInvocation {
    ///                 function: AuthorizedFunction::Contract((
    ///                     client.address.clone(),
    ///                     symbol_short!("transfer2"),
    ///                     // `transfer2` requires auth for (amount / 2) == (1000 / 2) == 500.
    ///                     (500_i128,).into_val(&env)
    ///                 )),
    ///                 sub_invocations: std::vec![]
    ///             }
    ///         )]
    ///     );
    /// }
    /// # #[cfg(not(feature = "testutils"))]
    /// # fn main() { }
    /// ```
    pub fn auths(&self) -> std::vec::Vec<(Address, AuthorizedInvocation)> {
        let authorizations = self.env_impl.get_authenticated_authorizations().unwrap();
        authorizations
            .into_iter()
            .map(|(sc_addr, invocation)| {
                (
                    xdr::ScVal::Address(sc_addr).try_into_val(self).unwrap(),
                    AuthorizedInvocation::from_xdr(self, &invocation),
                )
            })
            .collect()
    }

    /// Invokes the special `__check_auth` function of contracts that implement
    /// the custom account interface.
    ///
    /// `__check_auth` can't be called outside of the host-managed `require_auth`
    /// calls. This test utility allows testing custom account contracts without
    /// the need to setup complex contract call trees and enabling the enforcing
    /// auth on the host side.
    ///
    /// This function requires to provide the template argument for error. Use
    /// `soroban_sdk::Error` if `__check_auth` doesn't return a special
    /// contract error and use the error with `contracterror` attribute
    /// otherwise.
    ///
    /// ### Examples
    /// ```
    /// use soroban_sdk::{contract, contracterror, contractimpl, testutils::{Address as _, BytesN as _}, vec, auth::Context, BytesN, Env, Vec, Val};
    ///
    /// #[contracterror]
    /// #[derive(Copy, Clone, Debug, Eq, PartialEq, PartialOrd, Ord)]
    /// #[repr(u32)]
    /// pub enum NoopAccountError {
    ///     SomeError = 1,
    /// }
    /// #[contract]
    /// struct NoopAccountContract;
    /// #[contractimpl]
    /// impl NoopAccountContract {
    ///
    ///     #[allow(non_snake_case)]
    ///     pub fn __check_auth(
    ///         _env: Env,
    ///         _signature_payload: BytesN<32>,
    ///         signature: Val,
    ///         _auth_context: Vec<Context>,
    ///     ) -> Result<(), NoopAccountError> {
    ///         if signature.is_void() {
    ///             Err(NoopAccountError::SomeError)
    ///         } else {
    ///             Ok(())
    ///         }
    ///     }
    /// }
    /// #[test]
    /// fn test() {
    /// # }
    /// # fn main() {
    ///     let e: Env = Default::default();
    ///     let account_contract = NoopAccountContractClient::new(&e, &e.register_contract(None, NoopAccountContract));
    ///     // Non-succesful call of `__check_auth` with a `contracterror` error.
    ///     assert_eq!(
    ///         e.try_invoke_contract_check_auth::<NoopAccountError>(
    ///             &account_contract.address,
    ///             &BytesN::from_array(&e, &[0; 32]),
    ///             ().into(),
    ///             &vec![&e],
    ///         ),
    ///         // The inner `Result` is for conversion error and will be Ok
    ///         // as long as a valid error type used.
    ///         Err(Ok(NoopAccountError::SomeError))
    ///     );
    ///     // Successful call of `__check_auth` with a `soroban_sdk::Error`
    ///     // error - this should be compatible with any error type.
    ///     assert_eq!(
    ///         e.try_invoke_contract_check_auth::<soroban_sdk::Error>(
    ///             &account_contract.address,
    ///             &BytesN::from_array(&e, &[0; 32]),
    ///             0_i32.into(),
    ///             &vec![&e],
    ///         ),
    ///         Ok(())
    ///     );
    /// }
    /// ```
    pub fn try_invoke_contract_check_auth<E: TryFrom<Error>>(
        &self,
        contract: &Address,
        signature_payload: &BytesN<32>,
        signature: Val,
        auth_context: &Vec<auth::Context>,
    ) -> Result<(), Result<E, E::Error>> {
        let args = Vec::from_array(
            self,
            [signature_payload.to_val(), signature, auth_context.to_val()],
        );
        let res = self
            .host()
            .call_account_contract_check_auth(contract.to_object(), args.to_object());
        match res {
            Ok(rv) => Ok(rv.into_val(self)),
            Err(e) => Err(e.error.try_into()),
        }
    }

    fn register_contract_with_contract_id_and_executable(
        &self,
        contract_address: &Address,
        executable: xdr::ContractExecutable,
    ) {
        let contract_id = contract_address.contract_id();
        let data_key = xdr::ScVal::LedgerKeyContractInstance;
        let key = Rc::new(LedgerKey::ContractData(LedgerKeyContractData {
            contract: xdr::ScAddress::Contract(contract_id.clone()),
            key: data_key.clone(),
            durability: xdr::ContractDataDurability::Persistent,
        }));

        let instance = xdr::ScContractInstance {
            executable,
            storage: Default::default(),
        };

        let entry = Rc::new(LedgerEntry {
            ext: xdr::LedgerEntryExt::V0,
            last_modified_ledger_seq: 0,
            data: xdr::LedgerEntryData::ContractData(xdr::ContractDataEntry {
                contract: xdr::ScAddress::Contract(contract_id.clone()),
                key: data_key,
                val: xdr::ScVal::ContractInstance(instance),
                durability: xdr::ContractDataDurability::Persistent,
                ext: xdr::ExtensionPoint::V0,
            }),
        });
        let live_until_ledger = self.ledger().sequence() + 1;
        self.env_impl
            .with_mut_storage(|storage| {
                storage.put(
                    &key,
                    &entry,
                    Some(live_until_ledger),
                    soroban_env_host::budget::AsBudget::as_budget(self.host()),
                )
            })
            .unwrap();
    }

    /// Run the function as if executed by the given contract ID.
    ///
    /// Used to write or read contract data, or take other actions in tests for
    /// setting up tests or asserting on internal state.
    pub fn as_contract<T>(&self, id: &Address, f: impl FnOnce() -> T) -> T {
        let id: [u8; 32] = id.contract_id().into();
        let func = Symbol::from_small_str("");
        let mut t: Option<T> = None;
        self.env_impl
            .with_test_contract_frame(id.into(), func, || {
                t = Some(f());
                Ok(().into())
            })
            .unwrap();
        t.unwrap()
    }

    /// Creates a new Env loaded with the [`Snapshot`].
    ///
    /// The ledger info and state in the snapshot are loaded into the Env.
    ///
    /// Events, as an output source only, are not loaded into the Env.
    pub fn from_snapshot(s: Snapshot) -> Env {
        Env::new_for_testutils(
            Rc::new(s.ledger.clone()),
            Some(Rc::new(RefCell::new(s.generators))),
            s.ledger.ledger_info(),
            Some(Rc::new(s.ledger.clone())),
        )
    }

    /// Creates a new Env loaded with the ledger snapshot loaded from the file.
    ///
    /// The ledger info and state in the snapshot are loaded into the Env.
    ///
    /// Events, as an output source only, are not loaded into the Env.
    ///
    /// ### Panics
    ///
    /// If there is any error reading the file.
    pub fn from_snapshot_file(p: impl AsRef<Path>) -> Env {
        Self::from_snapshot(Snapshot::read_file(p).unwrap())
    }

    /// Create a snapshot from the Env's current state.
    pub fn to_snapshot(&self) -> Snapshot {
        Snapshot {
            generators: (*self.generators).borrow().clone(),
            auth: self.to_auth_snapshot(),
            ledger: self.to_ledger_snapshot(),
            events: self.to_events_snapshot(),
        }
    }

    /// Create a snapshot file from the Env's current state.
    ///
    /// ### Panics
    ///
    /// If there is any error writing the file.
    pub fn to_snapshot_file(&self, p: impl AsRef<Path>) {
        self.to_snapshot().write_file(p).unwrap();
    }

    /// Creates a new Env loaded with the [`LedgerSnapshot`].
    ///
    /// The ledger info and state in the snapshot are loaded into the Env.
    pub fn from_ledger_snapshot(s: LedgerSnapshot) -> Env {
        Env::new_for_testutils(
            Rc::new(s.clone()),
            None,
            s.ledger_info(),
            Some(Rc::new(s.clone())),
        )
    }

    /// Creates a new Env loaded with the ledger snapshot loaded from the file.
    ///
    /// ### Panics
    ///
    /// If there is any error reading the file.
    pub fn from_ledger_snapshot_file(p: impl AsRef<Path>) -> Env {
        Self::from_ledger_snapshot(LedgerSnapshot::read_file(p).unwrap())
    }

    /// Create a snapshot from the Env's current state.
    pub fn to_ledger_snapshot(&self) -> LedgerSnapshot {
        let snapshot = self.snapshot.clone().unwrap_or_default();
        let mut snapshot = (*snapshot).clone();
        snapshot.set_ledger_info(self.ledger().get());
        let budget = soroban_env_host::budget::AsBudget::as_budget(&self.env_impl);
        let storage = self
            .env_impl
            .with_mut_storage(|s| Ok(s.map.clone()))
            .unwrap();
        snapshot.update_entries(storage.iter(budget).unwrap());
        snapshot
    }

    /// Create a snapshot file from the Env's current state.
    ///
    /// ### Panics
    ///
    /// If there is any error writing the file.
    pub fn to_ledger_snapshot_file(&self, p: impl AsRef<Path>) {
        self.to_ledger_snapshot().write_file(p).unwrap();
    }

    /// Create an events snapshot from the Env's current state.
    pub(crate) fn to_events_snapshot(&self) -> EventsSnapshot {
        EventsSnapshot(
            self.host()
                .get_events()
                .unwrap()
                .0
                .into_iter()
                .map(Into::into)
                .collect(),
        )
    }

<<<<<<< HEAD
    /// Create an auth snapshot from the Env's current state.
    pub(crate) fn to_auth_snapshot(&self) -> AuthSnapshot {
        AuthSnapshot(
            self.env_impl
                .get_authenticated_authorizations()
                // If an error occurs getting the authenticated authorizations
                // it means that no auth has occurred.
                .unwrap_or_default(),
        )
    }

=======
>>>>>>> da0dc1cf
    /// Get the budget that tracks the resources consumed for the environment.
    pub fn budget(&self) -> Budget {
        Budget::new(self.env_impl.budget_cloned())
    }
}

#[cfg(any(test, feature = "testutils"))]
impl Drop for Env {
    fn drop(&mut self) {
        // If the env impl (Host) is finishable, that means this Env is the last
        // Env to hold a reference to the Host. The Env should only write a test
        // snapshot at that point when no other references to the host exist,
        // because it is only when there are no other references that the host
        // is being dropped.
        if self.env_impl.can_finish() {
            self.to_test_snapshot_file();
        }
    }
}

#[cfg(any(test, feature = "testutils"))]
#[derive(Default, Clone)]
struct LastTestSnapshot {
    name: String,
    number: usize,
}

#[cfg(any(test, feature = "testutils"))]
thread_local! {
    static LAST_TEST_SNAPSHOT: RefCell<LastTestSnapshot> = RefCell::new(LastTestSnapshot::default());
}

#[doc(hidden)]
#[cfg(any(test, feature = "testutils"))]
impl Env {
    /// Create a snapshot file for the currently executing test.
    ///
    /// Writes the file to the `test_snapshots/{test-name}.N.json` path where
    /// `N` is incremented for each unique `Env` in the test.
    ///
    /// Use to record the observable behavior of a test, and changes to that
    /// behavior over time. Commit the test snapshot file to version control and
    /// watch for changes in it on contract change, SDK upgrade, protocol
    /// upgrade, and other important events.
    ///
    /// No file will be created if the environment has no meaningful data such
    /// as stored entries or events.
    ///
    /// ### Panics
    ///
    /// If there is any error writing the file.
    pub(crate) fn to_test_snapshot_file(&self) {
        let snapshot = self.to_snapshot();

        // Don't write a snapshot that has no data in it.
<<<<<<< HEAD
        if snapshot.ledger.entries().into_iter().count() == 0
            && snapshot.events.0.is_empty()
            && snapshot.auth.0.is_empty()
        {
=======
        if snapshot.ledger.entries().into_iter().count() == 0 && snapshot.events.0.is_empty() {
>>>>>>> da0dc1cf
            return;
        }

        // Determine path to write test snapshots to.
<<<<<<< HEAD
        let test = std::thread::current();
        let test_name = test
            .name()
            .expect("test name to be retrieved for use as the name of the test snapshot file");
=======
        let thread = std::thread::current();
        let Some(test_name) = thread.name() else {
            // The stock unit test runner sets a thread name.
            // If there is no thread name, assume this is not running as
            // part of a unit test, and do nothing.
            return;
        };
>>>>>>> da0dc1cf
        let file_number = LAST_TEST_SNAPSHOT.with_borrow_mut(|l| {
            if test_name == l.name {
                *l = LastTestSnapshot::default();
                l.name = test_name.to_owned();
            }
            l.number += 1;
            l.number
        });
        // Break up the test name into directories, using :: as the separator.
        // The :: module separator cannot be written into the filename because
        // some operating systems (e.g. Windows) do not allow the : character in
        // filenames.
        let test_name_path = test_name
            .split("::")
            .map(|p| std::path::Path::new(p).to_path_buf())
            .reduce(|p0, p1| p0.join(p1))
            .expect("test name to not be empty");
        let dir = std::path::Path::new("test_snapshots");
        let p = dir
            .join(&test_name_path)
            .with_extension(format!("{file_number}.json"));

        // Write test snapshots to file.
        eprintln!("Writing test snapshot file for test {test_name:?} to {p:?}.");
        snapshot.write_file(p).unwrap();
    }
}

#[doc(hidden)]
impl Env {
    pub fn with_impl(env_impl: internal::EnvImpl) -> Env {
        Env {
            env_impl,
            #[cfg(any(test, feature = "testutils"))]
            generators: Default::default(),
            #[cfg(any(test, feature = "testutils"))]
            snapshot: None,
        }
    }
}

#[doc(hidden)]
impl internal::EnvBase for Env {
    type Error = Infallible;

    // This exists to allow code in conversion paths to upgrade an Error to an
    // Env::Error with some control granted to the underlying Env (and panic
    // paths kept out of the host). We delegate this to our env_impl and then,
    // since our own Error type is Infallible, immediately throw it into either
    // the env_impl's Error escalation path (if testing), or just plain panic.
    #[cfg(not(target_family = "wasm"))]
    fn error_from_error_val(&self, e: crate::Error) -> Self::Error {
        let host_err = self.env_impl.error_from_error_val(e);
        #[cfg(any(test, feature = "testutils"))]
        self.env_impl.escalate_error_to_panic(host_err);
        #[cfg(not(any(test, feature = "testutils")))]
        panic!("{:?}", host_err);
    }

    // When targeting wasm we don't even need to do that, just delegate to
    // the Guest's impl, which calls core::arch::wasm32::unreachable.
    #[cfg(target_family = "wasm")]
    fn error_from_error_val(&self, e: crate::Error) -> Self::Error {
        self.env_impl.error_from_error_val(e)
    }

    // Note: the function `escalate_error_to_panic` only exists _on the `Env`
    // trait_ when the feature `soroban-env-common/testutils` is enabled. This
    // is because the host wants to never have this function even _compiled in_
    // when building for production, as it might be accidentally called (we have
    // mistakenly done so with conversion and comparison traits in the past).
    //
    // As a result, we only implement it here (fairly meaninglessly) when we're
    // in `cfg(test)` (which enables `soroban-env-host/testutils` thus
    // `soroban-env-common/testutils`) or when we've had our own `testutils`
    // feature enabled (which does the same).
    //
    // See the `internal::reject_err` functions above for more detail about what
    // it actually does (when implemented for real, on the host). In this
    // not-very-serious impl, since `Self::Error` is `Infallible`, this instance
    // can never actually be called and so its body is just a trivial
    // transformation from one empty type to another, for Type System Reasons.
    #[cfg(any(test, feature = "testutils"))]
    fn escalate_error_to_panic(&self, e: Self::Error) -> ! {
        match e {}
    }

    fn check_same_env(&self, other: &Self) -> Result<(), Self::Error> {
        Ok(self
            .env_impl
            .check_same_env(&other.env_impl)
            .unwrap_optimized())
    }

    fn bytes_copy_from_slice(
        &self,
        b: BytesObject,
        b_pos: U32Val,
        slice: &[u8],
    ) -> Result<BytesObject, Self::Error> {
        Ok(self
            .env_impl
            .bytes_copy_from_slice(b, b_pos, slice)
            .unwrap_optimized())
    }

    fn bytes_copy_to_slice(
        &self,
        b: BytesObject,
        b_pos: U32Val,
        slice: &mut [u8],
    ) -> Result<(), Self::Error> {
        Ok(self
            .env_impl
            .bytes_copy_to_slice(b, b_pos, slice)
            .unwrap_optimized())
    }

    fn bytes_new_from_slice(&self, slice: &[u8]) -> Result<BytesObject, Self::Error> {
        Ok(self.env_impl.bytes_new_from_slice(slice).unwrap_optimized())
    }

    fn log_from_slice(&self, msg: &str, args: &[Val]) -> Result<Void, Self::Error> {
        Ok(self.env_impl.log_from_slice(msg, args).unwrap_optimized())
    }

    fn string_copy_to_slice(
        &self,
        b: StringObject,
        b_pos: U32Val,
        slice: &mut [u8],
    ) -> Result<(), Self::Error> {
        Ok(self
            .env_impl
            .string_copy_to_slice(b, b_pos, slice)
            .unwrap_optimized())
    }

    fn symbol_copy_to_slice(
        &self,
        b: SymbolObject,
        b_pos: U32Val,
        mem: &mut [u8],
    ) -> Result<(), Self::Error> {
        Ok(self
            .env_impl
            .symbol_copy_to_slice(b, b_pos, mem)
            .unwrap_optimized())
    }

    fn string_new_from_slice(&self, slice: &str) -> Result<StringObject, Self::Error> {
        Ok(self
            .env_impl
            .string_new_from_slice(slice)
            .unwrap_optimized())
    }

    fn symbol_new_from_slice(&self, slice: &str) -> Result<SymbolObject, Self::Error> {
        Ok(self
            .env_impl
            .symbol_new_from_slice(slice)
            .unwrap_optimized())
    }

    fn map_new_from_slices(&self, keys: &[&str], vals: &[Val]) -> Result<MapObject, Self::Error> {
        Ok(self
            .env_impl
            .map_new_from_slices(keys, vals)
            .unwrap_optimized())
    }

    fn map_unpack_to_slice(
        &self,
        map: MapObject,
        keys: &[&str],
        vals: &mut [Val],
    ) -> Result<Void, Self::Error> {
        Ok(self
            .env_impl
            .map_unpack_to_slice(map, keys, vals)
            .unwrap_optimized())
    }

    fn vec_new_from_slice(&self, vals: &[Val]) -> Result<VecObject, Self::Error> {
        Ok(self.env_impl.vec_new_from_slice(vals).unwrap_optimized())
    }

    fn vec_unpack_to_slice(&self, vec: VecObject, vals: &mut [Val]) -> Result<Void, Self::Error> {
        Ok(self
            .env_impl
            .vec_unpack_to_slice(vec, vals)
            .unwrap_optimized())
    }

    fn symbol_index_in_strs(&self, key: Symbol, strs: &[&str]) -> Result<U32Val, Self::Error> {
        Ok(self
            .env_impl
            .symbol_index_in_strs(key, strs)
            .unwrap_optimized())
    }
}

///////////////////////////////////////////////////////////////////////////////
/// X-macro use: impl Env for SDK's Env
///////////////////////////////////////////////////////////////////////////////

// This is a helper macro used only by impl_env_for_sdk below. It consumes a
// token-tree of the form:
//
//  {fn $fn_id:ident $args:tt -> $ret:ty}
//
// and produces the the corresponding method definition to be used in the
// SDK's Env implementation of the Env (calling through to the corresponding
// guest or host implementation).
macro_rules! sdk_function_helper {
    {$mod_id:ident, fn $fn_id:ident($($arg:ident:$type:ty),*) -> $ret:ty}
    =>
    {
        fn $fn_id(&self, $($arg:$type),*) -> Result<$ret, Self::Error> {
            internal::reject_err(&self.env_impl, self.env_impl.$fn_id($($arg),*))
        }
    };
}

// This is a callback macro that pattern-matches the token-tree passed by the
// x-macro (call_macro_with_all_host_functions) and produces a suite of
// forwarding-method definitions, which it places in the body of the declaration
// of the implementation of Env for the SDK's Env.
macro_rules! impl_env_for_sdk {
    {
        $(
            // This outer pattern matches a single 'mod' block of the token-tree
            // passed from the x-macro to this macro. It is embedded in a `$()*`
            // pattern-repetition matcher so that it will match all provided
            // 'mod' blocks provided.
            $(#[$mod_attr:meta])*
            mod $mod_id:ident $mod_str:literal
            {
                $(
                    // This inner pattern matches a single function description
                    // inside a 'mod' block in the token-tree passed from the
                    // x-macro to this macro. It is embedded in a `$()*`
                    // pattern-repetition matcher so that it will match all such
                    // descriptions.
                    $(#[$fn_attr:meta])*
                    { $fn_str:literal, fn $fn_id:ident $args:tt -> $ret:ty }
                )*
            }
        )*
    }

    =>  // The part of the macro above this line is a matcher; below is its expansion.

    {
        // This macro expands to a single item: the implementation of Env for
        // the SDK's Env struct used by client contract code running in a WASM VM.
        #[doc(hidden)]
        impl internal::Env for Env
        {
            $(
                $(
                    // This invokes the guest_function_helper! macro above
                    // passing only the relevant parts of the declaration
                    // matched by the inner pattern above. It is embedded in two
                    // nested `$()*` pattern-repetition expanders that
                    // correspond to the pattern-repetition matchers in the
                    // match section, but we ignore the structure of the 'mod'
                    // block repetition-level from the outer pattern in the
                    // expansion, flattening all functions from all 'mod' blocks
                    // into the implementation of Env for Guest.
                    sdk_function_helper!{$mod_id, fn $fn_id $args -> $ret}
                )*
            )*
        }
    };
}

// Here we invoke the x-macro passing generate_env_trait as its callback macro.
internal::call_macro_with_all_host_functions! { impl_env_for_sdk }<|MERGE_RESOLUTION|>--- conflicted
+++ resolved
@@ -433,13 +433,8 @@
 use crate::auth;
 #[cfg(any(test, feature = "testutils"))]
 use crate::testutils::{
-<<<<<<< HEAD
     budget::Budget, Address as _, AuthSnapshot, AuthorizedInvocation, ContractFunctionSet,
     EventsSnapshot, Generators, Ledger as _, MockAuth, MockAuthContract, Snapshot,
-=======
-    budget::Budget, Address as _, AuthorizedInvocation, ContractFunctionSet, EventsSnapshot,
-    Generators, Ledger as _, MockAuth, MockAuthContract, Snapshot,
->>>>>>> da0dc1cf
 };
 #[cfg(any(test, feature = "testutils"))]
 use crate::{Bytes, BytesN};
@@ -1293,7 +1288,6 @@
         )
     }
 
-<<<<<<< HEAD
     /// Create an auth snapshot from the Env's current state.
     pub(crate) fn to_auth_snapshot(&self) -> AuthSnapshot {
         AuthSnapshot(
@@ -1305,8 +1299,6 @@
         )
     }
 
-=======
->>>>>>> da0dc1cf
     /// Get the budget that tracks the resources consumed for the environment.
     pub fn budget(&self) -> Budget {
         Budget::new(self.env_impl.budget_cloned())
@@ -1362,24 +1354,14 @@
         let snapshot = self.to_snapshot();
 
         // Don't write a snapshot that has no data in it.
-<<<<<<< HEAD
         if snapshot.ledger.entries().into_iter().count() == 0
             && snapshot.events.0.is_empty()
             && snapshot.auth.0.is_empty()
         {
-=======
-        if snapshot.ledger.entries().into_iter().count() == 0 && snapshot.events.0.is_empty() {
->>>>>>> da0dc1cf
             return;
         }
 
         // Determine path to write test snapshots to.
-<<<<<<< HEAD
-        let test = std::thread::current();
-        let test_name = test
-            .name()
-            .expect("test name to be retrieved for use as the name of the test snapshot file");
-=======
         let thread = std::thread::current();
         let Some(test_name) = thread.name() else {
             // The stock unit test runner sets a thread name.
@@ -1387,7 +1369,6 @@
             // part of a unit test, and do nothing.
             return;
         };
->>>>>>> da0dc1cf
         let file_number = LAST_TEST_SNAPSHOT.with_borrow_mut(|l| {
             if test_name == l.name {
                 *l = LastTestSnapshot::default();
