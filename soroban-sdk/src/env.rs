use core::convert::Infallible;

#[cfg(target_family = "wasm")]
pub mod internal {
    use core::convert::Infallible;

    pub use soroban_env_guest::*;
    pub type EnvImpl = Guest;
    pub type MaybeEnvImpl = Guest;

    // In the Guest case, Env::Error is already Infallible so there is no work
    // to do to "reject an error": if an error occurs in the environment, the
    // host will trap our VM and we'll never get here at all.
    pub(crate) fn reject_err<T>(_env: &Guest, r: Result<T, Infallible>) -> Result<T, Infallible> {
        r
    }
}

#[cfg(not(target_family = "wasm"))]
pub mod internal {
    use core::convert::Infallible;

    pub use soroban_env_host::*;
    pub type EnvImpl = Host;
    pub type MaybeEnvImpl = Option<Host>;

    // When we have `feature="testutils"` (or are in cfg(test)) we enable feature
    // `soroban-env-{common,host}/testutils` which in turn adds the helper method
    // `Env::escalate_error_to_panic` to the Env trait.
    //
    // When this is available we want to use it, because it works in concert
    // with a _different_ part of the host that's also `testutils`-gated: the
    // mechanism for emulating the WASM VM error-handling semantics with native
    // contracts. In particular when a WASM contract calls a host function that
    // fails with some error E, the host traps the VM (not returning to it at
    // all) and propagates E to the caller of the contract. This is simulated in
    // the native case by returning a (nontrivial) error E to us here, which we
    // then "reject" back to the host, which stores E in a temporary cell inside
    // any `TestContract` frame in progress and then _panics_, unwinding back to
    // a panic-catcher it installed when invoking the `TestContract` frame, and
    // then extracting E from the frame and returning it to its caller. This
    // simulates the "crash, but catching the error" behaviour of the WASM case.
    // This only works if we panic via `escalate_error_to_panic`.
    //
    // (The reason we don't just panic_any() here and let the panic-catcher do a
    // type-based catch is that there might _be_ no panic-catcher around us, and
    // we want to print out a nice error message in that case too, which
    // panic_any() does not do us the favor of producing. This is all very
    // subtle. See also soroban_env_host::Host::escalate_error_to_panic.)
    #[cfg(any(test, feature = "testutils"))]
    pub(crate) fn reject_err<T>(env: &Host, r: Result<T, HostError>) -> Result<T, Infallible> {
        r.map_err(|e| env.escalate_error_to_panic(e))
    }

    // When we're _not_ in a cfg enabling `soroban-env-{common,host}/testutils`,
    // there is no `Env::escalate_error_to_panic` to call, so we just panic
    // here. But this is ok because in that case there is also no multi-contract
    // calling machinery set up, nor probably any panic-catcher installed that
    // we need to hide error values for the benefit of. Any panic in this case
    // is probably going to unwind completely anyways. No special case needed.
    #[cfg(not(any(test, feature = "testutils")))]
    pub(crate) fn reject_err<T>(_env: &Host, r: Result<T, HostError>) -> Result<T, Infallible> {
        r.map_err(|e| panic!("{:?}", e))
    }

    #[doc(hidden)]
    impl<F, T> Convert<F, T> for super::Env
    where
        EnvImpl: Convert<F, T>,
    {
        type Error = <EnvImpl as Convert<F, T>>::Error;
        fn convert(&self, f: F) -> Result<T, Self::Error> {
            self.env_impl.convert(f)
        }
    }
}

pub use internal::xdr;
pub use internal::Compare;
pub use internal::ConversionError;
pub use internal::EnvBase;
pub use internal::Error;
pub use internal::MapObject;
pub use internal::SymbolStr;
pub use internal::TryFromVal;
pub use internal::TryIntoVal;
pub use internal::Val;
pub use internal::VecObject;

pub trait IntoVal<E: internal::Env, T> {
    fn into_val(&self, e: &E) -> T;
}

pub trait FromVal<E: internal::Env, T> {
    fn from_val(e: &E, v: &T) -> Self;
}

impl<E: internal::Env, T, U> FromVal<E, T> for U
where
    U: TryFromVal<E, T>,
{
    fn from_val(e: &E, v: &T) -> Self {
        U::try_from_val(e, v).unwrap_optimized()
    }
}

impl<E: internal::Env, T, U> IntoVal<E, T> for U
where
    T: FromVal<E, Self>,
{
    fn into_val(&self, e: &E) -> T {
        T::from_val(e, self)
    }
}

use crate::auth::InvokerContractAuthEntry;
use crate::unwrap::UnwrapInfallible;
use crate::unwrap::UnwrapOptimized;
use crate::{
    crypto::Crypto, deploy::Deployer, events::Events, ledger::Ledger, logs::Logs, prng::Prng,
    storage::Storage, Address, Vec,
};
use internal::{
    AddressObject, Bool, BytesObject, DurationObject, I128Object, I256Object, I256Val, I64Object,
    StorageType, StringObject, Symbol, SymbolObject, TimepointObject, U128Object, U256Object,
    U256Val, U32Val, U64Object, U64Val, Void,
};

#[doc(hidden)]
#[derive(Clone)]
pub struct MaybeEnv {
    maybe_env_impl: internal::MaybeEnvImpl,
    #[cfg(any(test, feature = "testutils"))]
    snapshot: Option<Rc<LedgerSnapshot>>,
    #[cfg(any(test, feature = "testutils"))]
    generators: Option<Rc<RefCell<Generators>>>,
}

#[cfg(target_family = "wasm")]
impl TryFrom<MaybeEnv> for Env {
    type Error = Infallible;

    fn try_from(_value: MaybeEnv) -> Result<Self, Self::Error> {
        Ok(Env {
            env_impl: internal::EnvImpl {},
            #[cfg(any(test, feature = "testutils"))]
            snapshot: value.snapshot,
            #[cfg(any(test, feature = "testutils"))]
            generators: value.generators,
        })
    }
}

impl Default for MaybeEnv {
    fn default() -> Self {
        Self::none()
    }
}

#[cfg(target_family = "wasm")]
impl MaybeEnv {
    // separate function to be const
    pub const fn none() -> Self {
        Self {
            maybe_env_impl: internal::EnvImpl {},
            #[cfg(any(test, feature = "testutils"))]
            snapshot: None,
            #[cfg(any(test, feature = "testutils"))]
            generators: None,
        }
    }
}

#[cfg(not(target_family = "wasm"))]
impl MaybeEnv {
    // separate function to be const
    pub const fn none() -> Self {
        Self {
            maybe_env_impl: None,
            #[cfg(any(test, feature = "testutils"))]
            snapshot: None,
            #[cfg(any(test, feature = "testutils"))]
            generators: None,
        }
    }
}

#[cfg(target_family = "wasm")]
impl From<Env> for MaybeEnv {
    fn from(value: Env) -> Self {
        MaybeEnv {
            maybe_env_impl: value.env_impl,
            #[cfg(any(test, feature = "testutils"))]
            snapshot: value.snapshot,
            #[cfg(any(test, feature = "testutils"))]
            generators: Some(value.generators),
        }
    }
}

#[cfg(not(target_family = "wasm"))]
impl TryFrom<MaybeEnv> for Env {
    type Error = ConversionError;

    fn try_from(value: MaybeEnv) -> Result<Self, Self::Error> {
        if let Some(env_impl) = value.maybe_env_impl {
            Ok(Env {
                env_impl,
                #[cfg(any(test, feature = "testutils"))]
                snapshot: value.snapshot,
                #[cfg(any(test, feature = "testutils"))]
                generators: value
                    .generators
                    .unwrap_or_else(|| Rc::new(RefCell::new(Generators::new()))),
            })
        } else {
            Err(ConversionError)
        }
    }
}

#[cfg(not(target_family = "wasm"))]
impl From<Env> for MaybeEnv {
    fn from(value: Env) -> Self {
        MaybeEnv {
            maybe_env_impl: Some(value.env_impl),
            #[cfg(any(test, feature = "testutils"))]
            snapshot: value.snapshot,
            #[cfg(any(test, feature = "testutils"))]
            generators: Some(value.generators),
        }
    }
}

/// The [Env] type provides access to the environment the contract is executing
/// within.
///
/// The [Env] provides access to information about the currently executing
/// contract, who invoked it, contract data, functions for signing, hashing,
/// etc.
///
/// Most types require access to an [Env] to be constructed or converted.
#[derive(Clone)]
pub struct Env {
    env_impl: internal::EnvImpl,
    #[cfg(any(test, feature = "testutils"))]
    snapshot: Option<Rc<LedgerSnapshot>>,
    #[cfg(any(test, feature = "testutils"))]
    generators: Rc<RefCell<Generators>>,
}

impl Default for Env {
    #[cfg(not(any(test, feature = "testutils")))]
    fn default() -> Self {
        Self {
            env_impl: Default::default(),
        }
    }

    #[cfg(any(test, feature = "testutils"))]
    fn default() -> Self {
        Self::default_with_testutils()
    }
}

impl Env {
    /// Panic with the given error.
    ///
    /// Equivalent to `panic!`, but with an error value instead of a string.
    #[doc(hidden)]
    #[inline(always)]
    pub fn panic_with_error(&self, error: impl Into<internal::Error>) -> ! {
        _ = internal::Env::fail_with_error(self, error.into());
        #[cfg(target_family = "wasm")]
        core::arch::wasm32::unreachable();
        #[cfg(not(target_family = "wasm"))]
        unreachable!();
    }

    /// Get a [Storage] for accessing and updating persistent data owned by the
    /// currently executing contract.
    #[inline(always)]
    pub fn storage(&self) -> Storage {
        Storage::new(self)
    }

    /// Get [Events] for publishing events associated with the
    /// currently executing contract.
    #[inline(always)]
    pub fn events(&self) -> Events {
        Events::new(self)
    }

    /// Get a [Ledger] for accessing the current ledger.
    #[inline(always)]
    pub fn ledger(&self) -> Ledger {
        Ledger::new(self)
    }

    /// Get a deployer for deploying contracts.
    #[inline(always)]
    pub fn deployer(&self) -> Deployer {
        Deployer::new(self)
    }

    /// Get a [Crypto] for accessing the current cryptographic functions.
    #[inline(always)]
    pub fn crypto(&self) -> Crypto {
        Crypto::new(self)
    }

    /// Get a [Prng] for accessing the current functions which provide pseudo-randomness.
    ///
    /// # Warning
    ///
    /// **The pseudo-random generator returned is not suitable for
    /// security-sensitive work.**
    #[inline(always)]
    pub fn prng(&self) -> Prng {
        Prng::new(self)
    }

    /// Get the Address object corresponding to the current executing contract.
    pub fn current_contract_address(&self) -> Address {
        let address = internal::Env::get_current_contract_address(self).unwrap_infallible();
        unsafe { Address::unchecked_new(self.clone(), address) }
    }

    #[doc(hidden)]
    pub(crate) fn require_auth_for_args(&self, address: &Address, args: Vec<Val>) {
        internal::Env::require_auth_for_args(self, address.to_object(), args.to_object())
            .unwrap_infallible();
    }

    #[doc(hidden)]
    pub(crate) fn require_auth(&self, address: &Address) {
        internal::Env::require_auth(self, address.to_object()).unwrap_infallible();
    }

    /// Invokes a function of a contract that is registered in the [Env].
    ///
    /// # Panics
    ///
    /// Will panic if the `contract_id` does not match a registered contract,
    /// `func` does not match a function of the referenced contract, or the
    /// number of `args` do not match the argument count of the referenced
    /// contract function.
    ///
    /// Will panic if the contract that is invoked fails or aborts in anyway.
    ///
    /// Will panic if the value returned from the contract cannot be converted
    /// into the type `T`.
    pub fn invoke_contract<T>(
        &self,
        contract_address: &Address,
        func: &crate::Symbol,
        args: Vec<Val>,
    ) -> T
    where
        T: TryFromVal<Env, Val>,
    {
        let rv = internal::Env::call(
            self,
            contract_address.to_object(),
            func.to_symbol_val(),
            args.to_object(),
        )
        .unwrap_infallible();
        T::try_from_val(self, &rv)
            .map_err(|_| ConversionError)
            .unwrap()
    }

    /// Invokes a function of a contract that is registered in the [Env],
    /// returns an error if the invocation fails for any reason.
    pub fn try_invoke_contract<T, E>(
        &self,
        contract_address: &Address,
        func: &crate::Symbol,
        args: Vec<Val>,
    ) -> Result<Result<T, T::Error>, Result<E, E::Error>>
    where
        T: TryFromVal<Env, Val>,
        E: TryFrom<Error>,
    {
        let rv = internal::Env::try_call(
            self,
            contract_address.to_object(),
            func.to_symbol_val(),
            args.to_object(),
        )
        .unwrap_infallible();
        match internal::Error::try_from_val(self, &rv) {
            Ok(err) => Err(E::try_from(err)),
            Err(ConversionError) => Ok(T::try_from_val(self, &rv)),
        }
    }

    /// Authorizes sub-contract calls on behalf of the current contract.
    ///
    /// All the direct calls that the current contract performs are always
    /// considered to have been authorized. This is only needed to authorize
    /// deeper calls that originate from the next contract call from the current
    /// contract.
    ///
    /// For example, if the contract A calls contract B, contract
    /// B calls contract C and contract C calls `A.require_auth()`, then an
    /// entry corresponding to C call has to be passed in `auth_entries`. It
    /// doesn't matter if contract B called `require_auth` or not. If contract A
    /// calls contract B again, then `authorize_as_current_contract` has to be
    /// called again with the respective entries.
    ///
    ///
    pub fn authorize_as_current_contract(&self, auth_entries: Vec<InvokerContractAuthEntry>) {
        internal::Env::authorize_as_curr_contract(self, auth_entries.to_object())
            .unwrap_infallible();
    }

    /// Get the [Logs] for logging debug events.
    #[inline(always)]
    #[deprecated(note = "use [Env::logs]")]
    #[doc(hidden)]
    pub fn logger(&self) -> Logs {
        self.logs()
    }

    /// Get the [Logs] for logging debug events.
    #[inline(always)]
    pub fn logs(&self) -> Logs {
        Logs::new(self)
    }
}

#[cfg(any(test, feature = "testutils"))]
use crate::auth;
#[cfg(any(test, feature = "testutils"))]
use crate::testutils::{
    budget::Budget, Address as _, AuthorizedInvocation, ContractFunctionSet, Generators,
    Ledger as _, MockAuth, MockAuthContract,
};
#[cfg(any(test, feature = "testutils"))]
use crate::{Bytes, BytesN};
#[cfg(any(test, feature = "testutils"))]
use core::{cell::RefCell, cell::RefMut};
#[cfg(any(test, feature = "testutils"))]
use soroban_ledger_snapshot::LedgerSnapshot;
#[cfg(any(test, feature = "testutils"))]
use std::{path::Path, rc::Rc};
#[cfg(any(test, feature = "testutils"))]
use xdr::{
    LedgerEntry, LedgerKey, LedgerKeyContractData, ScErrorCode, ScErrorType,
    SorobanAuthorizationEntry,
};

#[cfg(any(test, feature = "testutils"))]
#[cfg_attr(feature = "docs", doc(cfg(feature = "testutils")))]
impl Env {
    #[doc(hidden)]
    pub fn host(&self) -> &internal::Host {
        &self.env_impl
    }

    #[doc(hidden)]
    pub(crate) fn with_generator<T>(&self, f: impl FnOnce(RefMut<'_, Generators>) -> T) -> T {
        let g = (*self.generators).borrow_mut();
        f(g)
    }

    fn default_with_testutils() -> Env {
        struct EmptySnapshotSource();

        impl internal::storage::SnapshotSource for EmptySnapshotSource {
            fn get(
                &self,
                _key: &Rc<xdr::LedgerKey>,
            ) -> Result<(Rc<xdr::LedgerEntry>, Option<u32>), soroban_env_host::HostError>
            {
                let err: internal::Error = (ScErrorType::Storage, ScErrorCode::MissingValue).into();
                Err(err.into())
            }

            fn has(&self, _key: &Rc<xdr::LedgerKey>) -> Result<bool, soroban_env_host::HostError> {
                Ok(false)
            }
        }

        let rf = Rc::new(EmptySnapshotSource());
        let info = internal::LedgerInfo {
            protocol_version: 20,
            sequence_number: 0,
            timestamp: 0,
            network_id: [0; 32],
            base_reserve: 0,
            min_persistent_entry_ttl: 4096,
            min_temp_entry_ttl: 16,
            max_entry_ttl: 6_312_000,
        };

        Env::new_for_testutils(rf, None, info)
    }

    /// Used by multiple constructors to configure test environments consistently.
    fn new_for_testutils(
        recording_footprint: Rc<dyn internal::storage::SnapshotSource>,
        snapshot: Option<Rc<LedgerSnapshot>>,
        ledger_info: internal::LedgerInfo,
    ) -> Env {
        let storage = internal::storage::Storage::with_recording_footprint(recording_footprint);
        let budget = internal::budget::Budget::default();
        let env_impl = internal::EnvImpl::with_storage_and_budget(storage, budget.clone());
        env_impl
            .set_source_account(xdr::AccountId(xdr::PublicKey::PublicKeyTypeEd25519(
                xdr::Uint256([0; 32]),
            )))
            .unwrap();
        env_impl
            .set_diagnostic_level(internal::DiagnosticLevel::Debug)
            .unwrap();
        env_impl.set_base_prng_seed([0; 32]).unwrap();
<<<<<<< HEAD
        let env = Env {
            env_impl,
            snapshot: None,
            generators: Rc::new(RefCell::new(Generators::new())),
        };
=======
        let env = Env { env_impl, snapshot };
>>>>>>> 5d55da65

        env.ledger().set(ledger_info);

        env
    }

    /// Register a contract with the [Env] for testing.
    ///
    /// Passing a contract ID for the first arguments registers the contract
    /// with that contract ID. Providing `None` causes the Env to generate a new
    /// contract ID that is assigned to the contract.
    ///
    /// Registering a contract that is already registered replaces it.
    ///
    /// Returns the contract ID of the registered contract.
    ///
    /// ### Examples
    /// ```
    /// use soroban_sdk::{contract, contractimpl, BytesN, Env, Symbol};
    ///
    /// #[contract]
    /// pub struct HelloContract;
    ///
    /// #[contractimpl]
    /// impl HelloContract {
    ///     pub fn hello(env: Env, recipient: Symbol) -> Symbol {
    ///         todo!()
    ///     }
    /// }
    ///
    /// #[test]
    /// fn test() {
    /// # }
    /// # fn main() {
    ///     let env = Env::default();
    ///     let contract_id = env.register_contract(None, HelloContract);
    /// }
    /// ```
    pub fn register_contract<'a, T: ContractFunctionSet + 'static>(
        &self,
        contract_id: impl Into<Option<&'a Address>>,
        contract: T,
    ) -> Address {
        struct InternalContractFunctionSet<T: ContractFunctionSet>(pub(crate) T);
        impl<T: ContractFunctionSet> internal::ContractFunctionSet for InternalContractFunctionSet<T> {
            fn call(
                &self,
                func: &Symbol,
                env_impl: &internal::EnvImpl,
                args: &[Val],
            ) -> Option<Val> {
                let env = Env::with_impl(env_impl.clone());
                self.0.call(
                    crate::Symbol::try_from_val(&env, func)
                        .unwrap_infallible()
                        .to_string()
                        .as_str(),
                    env,
                    args,
                )
            }
        }

        let contract_id = if let Some(contract_id) = contract_id.into() {
            contract_id.clone()
        } else {
            Address::generate(self)
        };
        self.env_impl
            .register_test_contract(
                contract_id.to_object(),
                Rc::new(InternalContractFunctionSet(contract)),
            )
            .unwrap();
        contract_id
    }

    /// Register a contract in a WASM file with the [Env] for testing.
    ///
    /// Passing a contract ID for the first arguments registers the contract
    /// with that contract ID. Providing `None` causes the Env to generate a new
    /// contract ID that is assigned to the contract.
    ///
    /// Registering a contract that is already registered replaces it.
    ///
    /// Returns the contract ID of the registered contract.
    ///
    /// ### Examples
    /// ```
    /// use soroban_sdk::{BytesN, Env};
    ///
    /// const WASM: &[u8] = include_bytes!("../doctest_fixtures/contract.wasm");
    ///
    /// #[test]
    /// fn test() {
    /// # }
    /// # fn main() {
    ///     let env = Env::default();
    ///     env.register_contract_wasm(None, WASM);
    /// }
    /// ```
    pub fn register_contract_wasm<'a>(
        &self,
        contract_id: impl Into<Option<&'a Address>>,
        contract_wasm: impl IntoVal<Env, Bytes>,
    ) -> Address {
        let wasm_hash: BytesN<32> = self.deployer().upload_contract_wasm(contract_wasm);
        self.register_contract_with_optional_contract_id_and_executable(
            contract_id,
            xdr::ContractExecutable::Wasm(xdr::Hash(wasm_hash.into())),
        )
    }

    /// Register the built-in Stellar Asset Contract with provided admin address.
    ///
    /// Returns the contract ID of the registered token contract.
    ///
    /// The contract will wrap a randomly-generated Stellar asset. This function
    /// is useful for using in the tests when an arbitrary token contract
    /// instance is needed.
    pub fn register_stellar_asset_contract(&self, admin: Address) -> Address {
        let issuer_pk = self.with_generator(|mut g| g.address());
        let issuer_id = xdr::AccountId(xdr::PublicKey::PublicKeyTypeEd25519(xdr::Uint256(
            issuer_pk.clone(),
        )));

        self.host()
            .with_mut_storage(|storage| {
                let k = Rc::new(xdr::LedgerKey::Account(xdr::LedgerKeyAccount {
                    account_id: issuer_id.clone(),
                }));

                if !storage.has(
                    &k,
                    soroban_env_host::budget::AsBudget::as_budget(self.host()),
                )? {
                    let v = Rc::new(xdr::LedgerEntry {
                        data: xdr::LedgerEntryData::Account(xdr::AccountEntry {
                            account_id: issuer_id.clone(),
                            balance: 0,
                            flags: 0,
                            home_domain: Default::default(),
                            inflation_dest: None,
                            num_sub_entries: 0,
                            seq_num: xdr::SequenceNumber(0),
                            thresholds: xdr::Thresholds([1; 4]),
                            signers: xdr::VecM::default(),
                            ext: xdr::AccountEntryExt::V0,
                        }),
                        last_modified_ledger_seq: 0,
                        ext: xdr::LedgerEntryExt::V0,
                    });
                    storage.put(
                        &k,
                        &v,
                        None,
                        soroban_env_host::budget::AsBudget::as_budget(self.host()),
                    )?
                }
                Ok(())
            })
            .unwrap();

        let asset = xdr::Asset::CreditAlphanum4(xdr::AlphaNum4 {
            asset_code: xdr::AssetCode4([b'a', b'a', b'a', 0]),
            issuer: issuer_id.clone(),
        });
        let create = xdr::HostFunction::CreateContract(xdr::CreateContractArgs {
            contract_id_preimage: xdr::ContractIdPreimage::Asset(asset),
            executable: xdr::ContractExecutable::StellarAsset,
        });

        let token_id: Address = self
            .env_impl
            .invoke_function(create)
            .unwrap()
            .try_into_val(self)
            .unwrap();

        let prev_auth_manager = self.env_impl.snapshot_auth_manager().unwrap();
        self.env_impl.switch_to_recording_auth(true).unwrap();
        self.invoke_contract::<()>(
            &token_id,
            &soroban_sdk_macros::internal_symbol_short!("set_admin"),
            (admin,).try_into_val(self).unwrap(),
        );
        self.env_impl.set_auth_manager(prev_auth_manager).unwrap();
        token_id
    }

    fn register_contract_with_optional_contract_id_and_executable<'a>(
        &self,
        contract_id: impl Into<Option<&'a Address>>,
        executable: xdr::ContractExecutable,
    ) -> Address {
        if let Some(contract_id) = contract_id.into() {
            self.register_contract_with_contract_id_and_executable(contract_id, executable);
            contract_id.clone()
        } else {
            self.register_contract_with_source(executable)
        }
    }

    fn register_contract_with_source(&self, executable: xdr::ContractExecutable) -> Address {
        let prev_auth_manager = self.env_impl.snapshot_auth_manager().unwrap();
        self.env_impl.switch_to_recording_auth(true).unwrap();

        let contract_id: Address = self
            .env_impl
            .invoke_function(xdr::HostFunction::CreateContract(xdr::CreateContractArgs {
                contract_id_preimage: xdr::ContractIdPreimage::Address(
                    xdr::ContractIdPreimageFromAddress {
                        address: xdr::ScAddress::Contract(xdr::Hash(
                            self.with_generator(|mut g| g.address()),
                        )),
                        salt: xdr::Uint256([0; 32]),
                    },
                ),
                executable,
            }))
            .unwrap()
            .try_into_val(self)
            .unwrap();

        self.env_impl.set_auth_manager(prev_auth_manager).unwrap();

        contract_id
    }

    /// Set authorizations and signatures in the environment which will be
    /// consumed by contracts when they invoke [`Address::require_auth`] or
    /// [`Address::require_auth_for_args`] functions.
    ///
    /// Requires valid signatures for the authorization to be successful.
    ///
    /// This function can also be called on contract clients.
    ///
    /// To mock auth for testing, without requiring valid signatures, use
    /// [`mock_all_auths`][Self::mock_all_auths] or
    /// [`mock_auths`][Self::mock_auths]. If mocking of auths is enabled,
    /// calling [`set_auths`][Self::set_auths] disables any mocking.
    pub fn set_auths(&self, auths: &[SorobanAuthorizationEntry]) {
        self.env_impl
            .set_authorization_entries(auths.to_vec())
            .unwrap();
    }

    /// Mock authorizations in the environment which will cause matching invokes
    /// of [`Address::require_auth`] and [`Address::require_auth_for_args`] to
    /// pass.
    ///
    /// This function can also be called on contract clients.
    ///
    /// Authorizations not matching a mocked auth will fail.
    ///
    /// To mock all auths, use [`mock_all_auths`][Self::mock_all_auths].
    ///
    /// ### Examples
    /// ```
    /// use soroban_sdk::{contract, contractimpl, Env, Address, testutils::{Address as _, MockAuth, MockAuthInvoke}, IntoVal};
    ///
    /// #[contract]
    /// pub struct HelloContract;
    ///
    /// #[contractimpl]
    /// impl HelloContract {
    ///     pub fn hello(env: Env, from: Address) {
    ///         from.require_auth();
    ///         // TODO
    ///     }
    /// }
    ///
    /// #[test]
    /// fn test() {
    /// # }
    /// # fn main() {
    ///     let env = Env::default();
    ///     let contract_id = env.register_contract(None, HelloContract);
    ///
    ///     let client = HelloContractClient::new(&env, &contract_id);
    ///     let addr = Address::generate(&env);
    ///     client.mock_auths(&[
    ///         MockAuth {
    ///             address: &addr,
    ///             invoke: &MockAuthInvoke {
    ///                 contract: &contract_id,
    ///                 fn_name: "hello",
    ///                 args: (&addr,).into_val(&env),
    ///                 sub_invokes: &[],
    ///             },
    ///         },
    ///     ]).hello(&addr);
    /// }
    /// ```
    pub fn mock_auths(&self, auths: &[MockAuth]) {
        for a in auths {
            self.register_contract(a.address, MockAuthContract);
        }
        let auths = auths
            .iter()
            .cloned()
            .map(Into::into)
            .collect::<std::vec::Vec<_>>();
        self.env_impl.set_authorization_entries(auths).unwrap();
    }

    /// Mock all calls to the [`Address::require_auth`] and
    /// [`Address::require_auth_for_args`] functions in invoked contracts,
    /// having them succeed as if authorization was provided.
    ///
    /// When mocking is enabled, if the [`Address`] being authorized is the
    /// address of a contract, that contract's `__check_auth` function will not
    /// be called, and the contract does not need to exist or be registered in
    /// the test.
    ///
    /// When mocking is enabled, if the [`Address`] being authorized is the
    /// address of an account, the account does not need to exist.
    ///
    /// This function can also be called on contract clients.
    ///
    /// To disable mocking, see [`set_auths`][Self::set_auths].
    ///
    /// To access a list of auths that have occurred, see [`auths`][Self::auths].
    ///
    /// It is not currently possible to mock a subset of auths.
    ///
    /// ### Examples
    /// ```
    /// use soroban_sdk::{contract, contractimpl, Env, Address, testutils::Address as _};
    ///
    /// #[contract]
    /// pub struct HelloContract;
    ///
    /// #[contractimpl]
    /// impl HelloContract {
    ///     pub fn hello(env: Env, from: Address) {
    ///         from.require_auth();
    ///         // TODO
    ///     }
    /// }
    ///
    /// #[test]
    /// fn test() {
    /// # }
    /// # fn main() {
    ///     let env = Env::default();
    ///     let contract_id = env.register_contract(None, HelloContract);
    ///
    ///     env.mock_all_auths();
    ///
    ///     let client = HelloContractClient::new(&env, &contract_id);
    ///     let addr = Address::generate(&env);
    ///     client.hello(&addr);
    /// }
    /// ```
    pub fn mock_all_auths(&self) {
        self.env_impl.switch_to_recording_auth(true).unwrap();
    }

    /// A version of `mock_all_auths` that allows authorizations that are not
    /// present in the root invocation.
    ///
    /// Refer to `mock_all_auths` documentation for general information and
    /// prefer using `mock_all_auths` unless non-root authorization is required.
    ///
    /// The only difference from `mock_all_auths` is that this won't return an
    /// error when `require_auth` hasn't been called in the root invocation for
    /// any given address. This is useful to test contracts that bundle calls to
    /// another contract without atomicity requirements (i.e. any contract call
    /// can be frontrun).
    ///
    /// ### Examples
    /// ```
    /// use soroban_sdk::{contract, contractimpl, Env, Address, testutils::Address as _};
    ///
    /// #[contract]
    /// pub struct ContractA;
    ///
    /// #[contractimpl]
    /// impl ContractA {
    ///     pub fn do_auth(env: Env, addr: Address) {
    ///         addr.require_auth();
    ///     }
    /// }
    /// #[contract]
    /// pub struct ContractB;
    ///
    /// #[contractimpl]
    /// impl ContractB {
    ///     pub fn call_a(env: Env, contract_a: Address, addr: Address) {
    ///         // Notice there is no `require_auth` call here.
    ///         ContractAClient::new(&env, &contract_a).do_auth(&addr);
    ///     }
    /// }
    /// #[test]
    /// fn test() {
    /// # }
    /// # fn main() {
    ///     let env = Env::default();
    ///     let contract_a = env.register_contract(None, ContractA);
    ///     let contract_b = env.register_contract(None, ContractB);
    ///     // The regular `env.mock_all_auths()` would result in the call
    ///     // failure.
    ///     env.mock_all_auths_allowing_non_root_auth();
    ///
    ///     let client = ContractBClient::new(&env, &contract_b);
    ///     let addr = Address::generate(&env);
    ///     client.call_a(&contract_a, &addr);
    /// }
    /// ```
    pub fn mock_all_auths_allowing_non_root_auth(&self) {
        self.env_impl.switch_to_recording_auth(false).unwrap();
    }

    /// Returns a list of authorization trees that were seen during the last
    /// contract or authorized host function invocation.
    ///
    /// Use this in tests to verify that the expected authorizations with the
    /// expected arguments are required.
    ///
    /// The return value is a vector of authorizations represented by tuples of
    /// `(address, AuthorizedInvocation)`. `AuthorizedInvocation` describes the
    /// tree of `require_auth_for_args(address, args)` from the contract
    /// functions (or `require_auth` with all the arguments of the function
    /// invocation). It also might contain the authorized host functions (
    /// currently CreateContract is the only such function) in case if
    /// corresponding host functions have been called.
    ///
    /// Refer to documentation for `AuthorizedInvocation` for detailed
    /// information on its contents.
    ///
    /// The order of the returned vector is defined by the order of
    /// [`Address::require_auth`] calls. Repeated calls to
    /// [`Address::require_auth`] with the same address and args in the same
    /// tree of contract invocations will appear only once in the vector.
    ///
    /// ### Examples
    /// ```
    /// use soroban_sdk::{contract, contractimpl, testutils::{Address as _, AuthorizedFunction, AuthorizedInvocation}, symbol_short, Address, Symbol, Env, IntoVal};
    ///
    /// #[contract]
    /// pub struct Contract;
    ///
    /// #[contractimpl]
    /// impl Contract {
    ///     pub fn transfer(env: Env, address: Address, amount: i128) {
    ///         address.require_auth();
    ///     }
    ///     pub fn transfer2(env: Env, address: Address, amount: i128) {
    ///         address.require_auth_for_args((amount / 2,).into_val(&env));
    ///     }
    /// }
    ///
    /// #[test]
    /// fn test() {
    /// # }
    /// # #[cfg(feature = "testutils")]
    /// # fn main() {
    ///     extern crate std;
    ///     let env = Env::default();
    ///     let contract_id = env.register_contract(None, Contract);
    ///     let client = ContractClient::new(&env, &contract_id);
    ///     env.mock_all_auths();
    ///     let address = Address::generate(&env);
    ///     client.transfer(&address, &1000_i128);
    ///     assert_eq!(
    ///         env.auths(),
    ///         std::vec![(
    ///             address.clone(),
    ///             AuthorizedInvocation {
    ///                 function: AuthorizedFunction::Contract((
    ///                     client.address.clone(),
    ///                     symbol_short!("transfer"),
    ///                     (&address, 1000_i128,).into_val(&env)
    ///                 )),
    ///                 sub_invocations: std::vec![]
    ///             }
    ///         )]
    ///     );
    ///
    ///     client.transfer2(&address, &1000_i128);
    ///     assert_eq!(
    ///         env.auths(),
    ///        std::vec![(
    ///             address.clone(),
    ///             AuthorizedInvocation {
    ///                 function: AuthorizedFunction::Contract((
    ///                     client.address.clone(),
    ///                     symbol_short!("transfer2"),
    ///                     // `transfer2` requires auth for (amount / 2) == (1000 / 2) == 500.
    ///                     (500_i128,).into_val(&env)
    ///                 )),
    ///                 sub_invocations: std::vec![]
    ///             }
    ///         )]
    ///     );
    /// }
    /// # #[cfg(not(feature = "testutils"))]
    /// # fn main() { }
    /// ```
    pub fn auths(&self) -> std::vec::Vec<(Address, AuthorizedInvocation)> {
        let authorizations = self.env_impl.get_authenticated_authorizations().unwrap();
        authorizations
            .into_iter()
            .map(|(sc_addr, invocation)| {
                (
                    xdr::ScVal::Address(sc_addr).try_into_val(self).unwrap(),
                    AuthorizedInvocation::from_xdr(self, &invocation),
                )
            })
            .collect()
    }

    /// Invokes the special `__check_auth` function of contracts that implement
    /// the custom account interface.
    ///
    /// `__check_auth` can't be called outside of the host-managed `require_auth`
    /// calls. This test utility allows testing custom account contracts without
    /// the need to setup complex contract call trees and enabling the enforcing
    /// auth on the host side.
    ///
    /// This function requires to provide the template argument for error. Use
    /// `soroban_sdk::Error` if `__check_auth` doesn't return a special
    /// contract error and use the error with `contracterror` attribute
    /// otherwise.
    ///
    /// ### Examples
    /// ```
    /// use soroban_sdk::{contract, contracterror, contractimpl, testutils::{Address as _, BytesN as _}, vec, auth::Context, BytesN, Env, Vec, Val};
    ///
    /// #[contracterror]
    /// #[derive(Copy, Clone, Debug, Eq, PartialEq, PartialOrd, Ord)]
    /// #[repr(u32)]
    /// pub enum NoopAccountError {
    ///     SomeError = 1,
    /// }
    /// #[contract]
    /// struct NoopAccountContract;
    /// #[contractimpl]
    /// impl NoopAccountContract {
    ///
    ///     #[allow(non_snake_case)]
    ///     pub fn __check_auth(
    ///         _env: Env,
    ///         _signature_payload: BytesN<32>,
    ///         signature: Val,
    ///         _auth_context: Vec<Context>,
    ///     ) -> Result<(), NoopAccountError> {
    ///         if signature.is_void() {
    ///             Err(NoopAccountError::SomeError)
    ///         } else {
    ///             Ok(())
    ///         }
    ///     }
    /// }
    /// #[test]
    /// fn test() {
    /// # }
    /// # fn main() {
    ///     let e: Env = Default::default();
    ///     let account_contract = NoopAccountContractClient::new(&e, &e.register_contract(None, NoopAccountContract));
    ///     // Non-succesful call of `__check_auth` with a `contracterror` error.
    ///     assert_eq!(
    ///         e.try_invoke_contract_check_auth::<NoopAccountError>(
    ///             &account_contract.address,
    ///             &BytesN::from_array(&e, &[0; 32]),
    ///             ().into(),
    ///             &vec![&e],
    ///         ),
    ///         // The inner `Result` is for conversion error and will be Ok
    ///         // as long as a valid error type used.
    ///         Err(Ok(NoopAccountError::SomeError))
    ///     );
    ///     // Successful call of `__check_auth` with a `soroban_sdk::Error`
    ///     // error - this should be compatible with any error type.
    ///     assert_eq!(
    ///         e.try_invoke_contract_check_auth::<soroban_sdk::Error>(
    ///             &account_contract.address,
    ///             &BytesN::from_array(&e, &[0; 32]),
    ///             0_i32.into(),
    ///             &vec![&e],
    ///         ),
    ///         Ok(())
    ///     );
    /// }
    /// ```
    pub fn try_invoke_contract_check_auth<E: TryFrom<Error>>(
        &self,
        contract: &Address,
        signature_payload: &BytesN<32>,
        signature: Val,
        auth_context: &Vec<auth::Context>,
    ) -> Result<(), Result<E, E::Error>> {
        let args = Vec::from_array(
            self,
            [signature_payload.to_val(), signature, auth_context.to_val()],
        );
        let res = self
            .host()
            .call_account_contract_check_auth(contract.to_object(), args.to_object());
        match res {
            Ok(rv) => Ok(rv.into_val(self)),
            Err(e) => Err(e.error.try_into()),
        }
    }

    fn register_contract_with_contract_id_and_executable(
        &self,
        contract_address: &Address,
        executable: xdr::ContractExecutable,
    ) {
        let contract_id = contract_address.contract_id();
        let data_key = xdr::ScVal::LedgerKeyContractInstance;
        let key = Rc::new(LedgerKey::ContractData(LedgerKeyContractData {
            contract: xdr::ScAddress::Contract(contract_id.clone()),
            key: data_key.clone(),
            durability: xdr::ContractDataDurability::Persistent,
        }));

        let instance = xdr::ScContractInstance {
            executable,
            storage: Default::default(),
        };

        let entry = Rc::new(LedgerEntry {
            ext: xdr::LedgerEntryExt::V0,
            last_modified_ledger_seq: 0,
            data: xdr::LedgerEntryData::ContractData(xdr::ContractDataEntry {
                contract: xdr::ScAddress::Contract(contract_id.clone()),
                key: data_key,
                val: xdr::ScVal::ContractInstance(instance),
                durability: xdr::ContractDataDurability::Persistent,
                ext: xdr::ExtensionPoint::V0,
            }),
        });
        let live_until_ledger = self.ledger().sequence() + 1;
        self.env_impl
            .with_mut_storage(|storage| {
                storage.put(
                    &key,
                    &entry,
                    Some(live_until_ledger),
                    soroban_env_host::budget::AsBudget::as_budget(self.host()),
                )
            })
            .unwrap();
    }

    /// Run the function as if executed by the given contract ID.
    ///
    /// Used to write or read contract data, or take other actions in tests for
    /// setting up tests or asserting on internal state.
    pub fn as_contract<T>(&self, id: &Address, f: impl FnOnce() -> T) -> T {
        let id: [u8; 32] = id.contract_id().into();
        let func = Symbol::from_small_str("");
        let mut t: Option<T> = None;
        self.env_impl
            .with_test_contract_frame(id.into(), func, || {
                t = Some(f());
                Ok(().into())
            })
            .unwrap();
        t.unwrap()
    }

    /// Creates a new Env loaded with the [`LedgerSnapshot`].
    ///
    /// The ledger info and state in the snapshot are loaded into the Env.
    pub fn from_snapshot(s: LedgerSnapshot) -> Env {
        let rf = Rc::new(s.clone());
        let snapshot = rf.clone();
        let info = s.ledger_info();
<<<<<<< HEAD

        let rs = Rc::new(s.clone());
        let storage = internal::storage::Storage::with_recording_footprint(rs.clone());
        let budget = internal::budget::Budget::default();
        let env_impl = internal::EnvImpl::with_storage_and_budget(storage, budget.clone());
        env_impl.switch_to_recording_auth(true).unwrap();

        let env = Env {
            env_impl,
            snapshot: Some(rs.clone()),
            generators: Rc::new(RefCell::new(Generators::new())),
        };
        env.ledger().set(info);
        env
=======
        Env::new_for_testutils(rf, Some(snapshot), info)
>>>>>>> 5d55da65
    }

    /// Creates a new Env loaded with the ledger snapshot loaded from the file.
    ///
    /// ### Panics
    ///
    /// If there is any error reading the file.
    pub fn from_snapshot_file(p: impl AsRef<Path>) -> Env {
        Self::from_snapshot(LedgerSnapshot::read_file(p).unwrap())
    }

    /// Create a snapshot from the Env's current state.
    pub fn to_snapshot(&self) -> LedgerSnapshot {
        let snapshot = self.snapshot.clone().unwrap_or_default();
        let mut snapshot = (*snapshot).clone();
        snapshot.set_ledger_info(self.ledger().get());
        let budget = soroban_env_host::budget::AsBudget::as_budget(&self.env_impl);
        let storage = self
            .env_impl
            .with_mut_storage(|s| Ok(s.map.clone()))
            .unwrap();
        snapshot.update_entries(storage.iter(budget).unwrap());
        snapshot
    }

    /// Create a snapshot file from the Env's current state.
    ///
    /// ### Panics
    ///
    /// If there is any error writing the file.
    pub fn to_snapshot_file(&self, p: impl AsRef<Path>) {
        self.to_snapshot().write_file(p).unwrap();
    }

    /// Get the budget that tracks the resources consumed for the environment.
    pub fn budget(&self) -> Budget {
        Budget::new(self.env_impl.budget_cloned())
    }
}

#[doc(hidden)]
impl Env {
    pub fn with_impl(env_impl: internal::EnvImpl) -> Env {
        Env {
            env_impl,
            #[cfg(any(test, feature = "testutils"))]
            snapshot: None,
            #[cfg(any(test, feature = "testutils"))]
            generators: Rc::new(RefCell::new(Generators::new())),
        }
    }
}

#[doc(hidden)]
impl internal::EnvBase for Env {
    type Error = Infallible;

    // This exists to allow code in conversion paths to upgrade an Error to an
    // Env::Error with some control granted to the underlying Env (and panic
    // paths kept out of the host). We delegate this to our env_impl and then,
    // since our own Error type is Infallible, immediately throw it into either
    // the env_impl's Error escalation path (if testing), or just plain panic.
    #[cfg(not(target_family = "wasm"))]
    fn error_from_error_val(&self, e: crate::Error) -> Self::Error {
        let host_err = self.env_impl.error_from_error_val(e);
        #[cfg(any(test, feature = "testutils"))]
        self.env_impl.escalate_error_to_panic(host_err);
        #[cfg(not(any(test, feature = "testutils")))]
        panic!("{:?}", host_err);
    }

    // When targeting wasm we don't even need to do that, just delegate to
    // the Guest's impl, which calls core::arch::wasm32::unreachable.
    #[cfg(target_family = "wasm")]
    fn error_from_error_val(&self, e: crate::Error) -> Self::Error {
        self.env_impl.error_from_error_val(e)
    }

    // Note: the function `escalate_error_to_panic` only exists _on the `Env`
    // trait_ when the feature `soroban-env-common/testutils` is enabled. This
    // is because the host wants to never have this function even _compiled in_
    // when building for production, as it might be accidentally called (we have
    // mistakenly done so with conversion and comparison traits in the past).
    //
    // As a result, we only implement it here (fairly meaninglessly) when we're
    // in `cfg(test)` (which enables `soroban-env-host/testutils` thus
    // `soroban-env-common/testutils`) or when we've had our own `testutils`
    // feature enabled (which does the same).
    //
    // See the `internal::reject_err` functions above for more detail about what
    // it actually does (when implemented for real, on the host). In this
    // not-very-serious impl, since `Self::Error` is `Infallible`, this instance
    // can never actually be called and so its body is just a trivial
    // transformation from one empty type to another, for Type System Reasons.
    #[cfg(any(test, feature = "testutils"))]
    fn escalate_error_to_panic(&self, e: Self::Error) -> ! {
        match e {}
    }

    fn check_same_env(&self, other: &Self) -> Result<(), Self::Error> {
        Ok(self
            .env_impl
            .check_same_env(&other.env_impl)
            .unwrap_optimized())
    }

    fn bytes_copy_from_slice(
        &self,
        b: BytesObject,
        b_pos: U32Val,
        slice: &[u8],
    ) -> Result<BytesObject, Self::Error> {
        Ok(self
            .env_impl
            .bytes_copy_from_slice(b, b_pos, slice)
            .unwrap_optimized())
    }

    fn bytes_copy_to_slice(
        &self,
        b: BytesObject,
        b_pos: U32Val,
        slice: &mut [u8],
    ) -> Result<(), Self::Error> {
        Ok(self
            .env_impl
            .bytes_copy_to_slice(b, b_pos, slice)
            .unwrap_optimized())
    }

    fn bytes_new_from_slice(&self, slice: &[u8]) -> Result<BytesObject, Self::Error> {
        Ok(self.env_impl.bytes_new_from_slice(slice).unwrap_optimized())
    }

    fn log_from_slice(&self, msg: &str, args: &[Val]) -> Result<Void, Self::Error> {
        Ok(self.env_impl.log_from_slice(msg, args).unwrap_optimized())
    }

    fn string_copy_to_slice(
        &self,
        b: StringObject,
        b_pos: U32Val,
        slice: &mut [u8],
    ) -> Result<(), Self::Error> {
        Ok(self
            .env_impl
            .string_copy_to_slice(b, b_pos, slice)
            .unwrap_optimized())
    }

    fn symbol_copy_to_slice(
        &self,
        b: SymbolObject,
        b_pos: U32Val,
        mem: &mut [u8],
    ) -> Result<(), Self::Error> {
        Ok(self
            .env_impl
            .symbol_copy_to_slice(b, b_pos, mem)
            .unwrap_optimized())
    }

    fn string_new_from_slice(&self, slice: &str) -> Result<StringObject, Self::Error> {
        Ok(self
            .env_impl
            .string_new_from_slice(slice)
            .unwrap_optimized())
    }

    fn symbol_new_from_slice(&self, slice: &str) -> Result<SymbolObject, Self::Error> {
        Ok(self
            .env_impl
            .symbol_new_from_slice(slice)
            .unwrap_optimized())
    }

    fn map_new_from_slices(&self, keys: &[&str], vals: &[Val]) -> Result<MapObject, Self::Error> {
        Ok(self
            .env_impl
            .map_new_from_slices(keys, vals)
            .unwrap_optimized())
    }

    fn map_unpack_to_slice(
        &self,
        map: MapObject,
        keys: &[&str],
        vals: &mut [Val],
    ) -> Result<Void, Self::Error> {
        Ok(self
            .env_impl
            .map_unpack_to_slice(map, keys, vals)
            .unwrap_optimized())
    }

    fn vec_new_from_slice(&self, vals: &[Val]) -> Result<VecObject, Self::Error> {
        Ok(self.env_impl.vec_new_from_slice(vals).unwrap_optimized())
    }

    fn vec_unpack_to_slice(&self, vec: VecObject, vals: &mut [Val]) -> Result<Void, Self::Error> {
        Ok(self
            .env_impl
            .vec_unpack_to_slice(vec, vals)
            .unwrap_optimized())
    }

    fn symbol_index_in_strs(&self, key: Symbol, strs: &[&str]) -> Result<U32Val, Self::Error> {
        Ok(self
            .env_impl
            .symbol_index_in_strs(key, strs)
            .unwrap_optimized())
    }
}

///////////////////////////////////////////////////////////////////////////////
/// X-macro use: impl Env for SDK's Env
///////////////////////////////////////////////////////////////////////////////

// This is a helper macro used only by impl_env_for_sdk below. It consumes a
// token-tree of the form:
//
//  {fn $fn_id:ident $args:tt -> $ret:ty}
//
// and produces the the corresponding method definition to be used in the
// SDK's Env implementation of the Env (calling through to the corresponding
// guest or host implementation).
macro_rules! sdk_function_helper {
    {$mod_id:ident, fn $fn_id:ident($($arg:ident:$type:ty),*) -> $ret:ty}
    =>
    {
        fn $fn_id(&self, $($arg:$type),*) -> Result<$ret, Self::Error> {
            internal::reject_err(&self.env_impl, self.env_impl.$fn_id($($arg),*))
        }
    };
}

// This is a callback macro that pattern-matches the token-tree passed by the
// x-macro (call_macro_with_all_host_functions) and produces a suite of
// forwarding-method definitions, which it places in the body of the declaration
// of the implementation of Env for the SDK's Env.
macro_rules! impl_env_for_sdk {
    {
        $(
            // This outer pattern matches a single 'mod' block of the token-tree
            // passed from the x-macro to this macro. It is embedded in a `$()*`
            // pattern-repetition matcher so that it will match all provided
            // 'mod' blocks provided.
            $(#[$mod_attr:meta])*
            mod $mod_id:ident $mod_str:literal
            {
                $(
                    // This inner pattern matches a single function description
                    // inside a 'mod' block in the token-tree passed from the
                    // x-macro to this macro. It is embedded in a `$()*`
                    // pattern-repetition matcher so that it will match all such
                    // descriptions.
                    $(#[$fn_attr:meta])*
                    { $fn_str:literal, fn $fn_id:ident $args:tt -> $ret:ty }
                )*
            }
        )*
    }

    =>  // The part of the macro above this line is a matcher; below is its expansion.

    {
        // This macro expands to a single item: the implementation of Env for
        // the SDK's Env struct used by client contract code running in a WASM VM.
        #[doc(hidden)]
        impl internal::Env for Env
        {
            $(
                $(
                    // This invokes the guest_function_helper! macro above
                    // passing only the relevant parts of the declaration
                    // matched by the inner pattern above. It is embedded in two
                    // nested `$()*` pattern-repetition expanders that
                    // correspond to the pattern-repetition matchers in the
                    // match section, but we ignore the structure of the 'mod'
                    // block repetition-level from the outer pattern in the
                    // expansion, flattening all functions from all 'mod' blocks
                    // into the implementation of Env for Guest.
                    sdk_function_helper!{$mod_id, fn $fn_id $args -> $ret}
                )*
            )*
        }
    };
}

// Here we invoke the x-macro passing generate_env_trait as its callback macro.
internal::call_macro_with_all_host_functions! { impl_env_for_sdk }<|MERGE_RESOLUTION|>--- conflicted
+++ resolved
@@ -517,15 +517,11 @@
             .set_diagnostic_level(internal::DiagnosticLevel::Debug)
             .unwrap();
         env_impl.set_base_prng_seed([0; 32]).unwrap();
-<<<<<<< HEAD
         let env = Env {
             env_impl,
-            snapshot: None,
+            snapshot,
             generators: Rc::new(RefCell::new(Generators::new())),
         };
-=======
-        let env = Env { env_impl, snapshot };
->>>>>>> 5d55da65
 
         env.ledger().set(ledger_info);
 
@@ -1198,24 +1194,7 @@
         let rf = Rc::new(s.clone());
         let snapshot = rf.clone();
         let info = s.ledger_info();
-<<<<<<< HEAD
-
-        let rs = Rc::new(s.clone());
-        let storage = internal::storage::Storage::with_recording_footprint(rs.clone());
-        let budget = internal::budget::Budget::default();
-        let env_impl = internal::EnvImpl::with_storage_and_budget(storage, budget.clone());
-        env_impl.switch_to_recording_auth(true).unwrap();
-
-        let env = Env {
-            env_impl,
-            snapshot: Some(rs.clone()),
-            generators: Rc::new(RefCell::new(Generators::new())),
-        };
-        env.ledger().set(info);
-        env
-=======
         Env::new_for_testutils(rf, Some(snapshot), info)
->>>>>>> 5d55da65
     }
 
     /// Creates a new Env loaded with the ledger snapshot loaded from the file.
