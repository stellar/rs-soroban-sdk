--- conflicted
+++ resolved
@@ -1347,12 +1347,6 @@
         }
 
         // Determine path to write test snapshots to.
-<<<<<<< HEAD
-        let test = std::thread::current();
-        let test_name = test
-            .name()
-            .expect("test name to be retrieved for use as the name of the test snapshot file");
-=======
         let thread = std::thread::current();
         let Some(test_name) = thread.name() else {
             // The stock unit test runner sets a thread name.
@@ -1360,7 +1354,6 @@
             // part of a unit test, and do nothing.
             return;
         };
->>>>>>> ff72a2f4
         let file_number = LAST_TEST_SNAPSHOT.with_borrow_mut(|l| {
             if test_name == l.name {
                 *l = LastTestSnapshot::default();
