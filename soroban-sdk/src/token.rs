//! Token contains types for calling and accessing token contracts, including
//! the Stellar Asset Contract.
//!
//! See [`TokenInterface`] for the interface of token contracts such as the
//! Stellar Asset Contract.
//!
//! Use [`TokenClient`] for calling token contracts such as the Stellar Asset
//! Contract.

use crate::{contractevent, contracttrait, Address, Env, String};

// The interface below was copied from
// https://github.com/stellar/rs-soroban-env/blob/main/soroban-env-host/src/native_contract/token/contract.rs
// at commit b3c188f48dec51a956c1380fb6fe92201a3f716b.
//
// Differences between this interface and the built-in contract
// 1. The return values here don't return Results.
// 2. The implementations have been replaced with a panic.
// 3. &Host type usage are replaced with Env

use soroban_sdk_macros::contracttrait;
#[doc(hidden)]
#[deprecated(note = "use TokenInterface")]
pub use TokenInterface as Interface;

#[doc(hidden)]
#[deprecated(note = "use TokenClient")]
pub use TokenClient as Client;

/// Interface for Token contracts, such as the Stellar Asset Contract.
///
/// Defined by [SEP-41].
///
/// [SEP-41]: https://github.com/stellar/stellar-protocol/blob/master/ecosystem/sep-0041.md
///
/// The token interface provides the following functionality.
///
/// If a contract implementing the interface does not support some of the
/// functionality, it should return an error.
///
/// The interface does not define any set of standard errors. Errors can be
/// defined by the implementing contract.
///
/// ## Meta
///
/// Tokens implementing the interface expose meta functions about the token:
/// - [`decimals`][Self::decimals]
/// - [`name`][Self::name]
/// - [`symbol`][Self::symbol]
///
/// ## Balances
///
/// Tokens track a balance for each address that holds the token. Tokens implementing the interface expose
/// a single function for getting the balance that an address holds:
/// - [`balance`][Self::balance]
///
/// ## Transfers
///
/// Tokens allow holders of the token to transfer tokens to other addresses.
/// Tokens implementing the interface expose a single function for doing so:
/// - [`transfer`][Self::transfer]
///
/// ## Burning
///
/// Tokens allow holders of the token to burn, i.e. dispose of, tokens without
/// transferring them to another holder. Tokens implementing the interface
/// expose a single function for doing so:
/// - [`burn`][Self::burn]
///
/// ## Allowances
///
/// Tokens can allow holders to permit others to transfer amounts from their
/// balance using the following functions.
/// - [`allowance`][Self::allowance]
/// - [`approve`][Self::approve]
/// - [`transfer_from`][Self::transfer_from]
/// - [`burn_from`][Self::burn_from]
///
/// ## Minting
///
/// There are no functions in the token interface for minting tokens. Minting is
/// an administrative function that can differ significantly from one token to
/// the next.
<<<<<<< HEAD
#[contractspecfn(name = "TokenSpec", export = false)]
#[contractclient(crate_path = "crate", name = "TokenClient")]
#[contracttrait]
=======
#[contracttrait(
    crate_path = "crate",
    spec_name = "TokenSpec",
    // TODO: spec_export = false,
    args_name = "TokenArgs",
    client_name = "TokenClient",
)]
>>>>>>> 46e08866
pub trait TokenInterface {
    /// Returns the allowance for `spender` to transfer from `from`.
    ///
    /// The amount returned is the amount that spender is allowed to transfer
    /// out of from's balance. When the spender transfers amounts, the allowance
    /// will be reduced by the amount transferred.
    ///
    /// # Arguments
    ///
    /// * `from` - The address holding the balance of tokens to be drawn from.
    /// * `spender` - The address spending the tokens held by `from`.
    fn allowance(env: Env, from: Address, spender: Address) -> i128;

    /// Set the allowance by `amount` for `spender` to transfer/burn from
    /// `from`.
    ///
    /// The amount set is the amount that spender is approved to transfer out of
    /// from's balance. The spender will be allowed to transfer amounts, and
    /// when an amount is transferred the allowance will be reduced by the
    /// amount transferred.
    ///
    /// # Arguments
    ///
    /// * `from` - The address holding the balance of tokens to be drawn from.
    /// * `spender` - The address being authorized to spend the tokens held by
    ///   `from`.
    /// * `amount` - The tokens to be made available to `spender`.
    /// * `expiration_ledger` - The ledger number where this allowance expires. Cannot
    ///    be less than the current ledger number unless the amount is being set to 0.
    ///    An expired entry (where expiration_ledger < the current ledger number)
    ///    should be treated as a 0 amount allowance.
    ///
    /// # Events
    ///
    /// Emits an event with topics `["approve", from: Address,
    /// spender: Address], data = [amount: i128, expiration_ledger: u32]`
    fn approve(env: Env, from: Address, spender: Address, amount: i128, expiration_ledger: u32);

    /// Returns the balance of `id`.
    ///
    /// # Arguments
    ///
    /// * `id` - The address for which a balance is being queried. If the
    ///   address has no existing balance, returns 0.
    fn balance(env: Env, id: Address) -> i128;

    /// Transfer `amount` from `from` to `to`.
    ///
    /// # Arguments
    ///
    /// * `from` - The address holding the balance of tokens which will be
    ///   withdrawn from.
    /// * `to` - The address which will receive the transferred tokens.
    /// * `amount` - The amount of tokens to be transferred.
    ///
    /// # Events
    ///
    /// Emits an event with topics `["transfer", from: Address, to: Address],
    /// data = amount: i128`
    fn transfer(env: Env, from: Address, to: Address, amount: i128);

    /// Transfer `amount` from `from` to `to`, consuming the allowance that
    /// `spender` has on `from`'s balance. Authorized by spender
    /// (`spender.require_auth()`).
    ///
    /// The spender will be allowed to transfer the amount from from's balance
    /// if the amount is less than or equal to the allowance that the spender
    /// has on the from's balance. The spender's allowance on from's balance
    /// will be reduced by the amount.
    ///
    /// # Arguments
    ///
    /// * `spender` - The address authorizing the transfer, and having its
    ///   allowance consumed during the transfer.
    /// * `from` - The address holding the balance of tokens which will be
    ///   withdrawn from.
    /// * `to` - The address which will receive the transferred tokens.
    /// * `amount` - The amount of tokens to be transferred.
    ///
    /// # Events
    ///
    /// Emits an event with topics `["transfer", from: Address, to: Address],
    /// data = amount: i128`
    fn transfer_from(env: Env, spender: Address, from: Address, to: Address, amount: i128);

    /// Burn `amount` from `from`.
    ///
    /// Reduces from's balance by the amount, without transferring the balance
    /// to another holder's balance.
    ///
    /// # Arguments
    ///
    /// * `from` - The address holding the balance of tokens which will be
    ///   burned from.
    /// * `amount` - The amount of tokens to be burned.
    ///
    /// # Events
    ///
    /// Emits an event with topics `["burn", from: Address], data = amount:
    /// i128`
    fn burn(env: Env, from: Address, amount: i128);

    /// Burn `amount` from `from`, consuming the allowance of `spender`.
    ///
    /// Reduces from's balance by the amount, without transferring the balance
    /// to another holder's balance.
    ///
    /// The spender will be allowed to burn the amount from from's balance, if
    /// the amount is less than or equal to the allowance that the spender has
    /// on the from's balance. The spender's allowance on from's balance will be
    /// reduced by the amount.
    ///
    /// # Arguments
    ///
    /// * `spender` - The address authorizing the burn, and having its allowance
    ///   consumed during the burn.
    /// * `from` - The address holding the balance of tokens which will be
    ///   burned from.
    /// * `amount` - The amount of tokens to be burned.
    ///
    /// # Events
    ///
    /// Emits an event with topics `["burn", from: Address], data = amount:
    /// i128`
    fn burn_from(env: Env, spender: Address, from: Address, amount: i128);

    /// Returns the number of decimals used to represent amounts of this token.
    ///
    /// # Panics
    ///
    /// If the contract has not yet been initialized.
    fn decimals(env: Env) -> u32;

    /// Returns the name for this token.
    ///
    /// # Panics
    ///
    /// If the contract has not yet been initialized.
    fn name(env: Env) -> String;

    /// Returns the symbol for this token.
    ///
    /// # Panics
    ///
    /// If the contract has not yet been initialized.
    fn symbol(env: Env) -> String;
}

#[contractevent(crate_path = "crate", topics = ["approve"], data_format = "vec", export = false)]
pub struct Approve {
    #[topic]
    pub from: Address,
    #[topic]
    pub spender: Address,
    pub amount: i128,
    pub expiration_ledger: u32,
}

#[contractevent(crate_path = "crate", topics = ["transfer"], data_format = "single-value", export = false)]
pub struct Transfer {
    #[topic]
    pub from: Address,
    #[topic]
    pub to: Address,
    pub amount: i128,
}

#[contractevent(crate_path = "crate", topics = ["transfer"], data_format = "map", export = false)]
pub struct TransferMuxed {
    #[topic]
    pub from: Address,
    #[topic]
    pub to: Address,
    pub to_muxed_id: u32,
    pub amount: i128,
}

#[contractevent(crate_path = "crate", topics = ["burn"], data_format = "single-value", export = false)]
pub struct Burn {
    #[topic]
    pub from: Address,
    pub amount: i128,
}

#[contractevent(crate_path = "crate", topics = ["mint"], data_format = "single-value", export = false)]
pub struct Mint {
    #[topic]
    pub to: Address,
    pub amount: i128,
}

#[contractevent(crate_path = "crate", topics = ["clawback"], data_format = "single-value", export = false)]
pub struct Clawback {
    #[topic]
    pub from: Address,
    pub amount: i128,
}

pub(crate) const TOKEN_SPEC_XDR_INPUT: &[&[u8]] = &[
    &TokenSpec::spec_xdr_allowance(),
    &TokenSpec::spec_xdr_approve(),
    &TokenSpec::spec_xdr_balance(),
    &TokenSpec::spec_xdr_burn(),
    &TokenSpec::spec_xdr_burn_from(),
    &TokenSpec::spec_xdr_decimals(),
    &TokenSpec::spec_xdr_name(),
    &TokenSpec::spec_xdr_symbol(),
    &TokenSpec::spec_xdr_transfer(),
    &TokenSpec::spec_xdr_transfer_from(),
    &Approve::spec_xdr(),
    &Transfer::spec_xdr(),
    &TransferMuxed::spec_xdr(),
    &Burn::spec_xdr(),
    &Mint::spec_xdr(),
    &Clawback::spec_xdr(),
];

pub(crate) const TOKEN_SPEC_XDR_LEN: usize = 5388;

impl TokenSpec {
    /// Returns the XDR spec for the Token contract.
    pub const fn spec_xdr() -> [u8; TOKEN_SPEC_XDR_LEN] {
        let input = TOKEN_SPEC_XDR_INPUT;
        // Concatenate all XDR for each item that makes up the token spec.
        let mut output = [0u8; TOKEN_SPEC_XDR_LEN];
        let mut input_i = 0;
        let mut output_i = 0;
        while input_i < input.len() {
            let subinput = input[input_i];
            let mut subinput_i = 0;
            while subinput_i < subinput.len() {
                output[output_i] = subinput[subinput_i];
                output_i += 1;
                subinput_i += 1;
            }
            input_i += 1;
        }

        // Check that the numbers of bytes written is equal to the number of bytes
        // expected in the output.
        if output_i != output.len() {
            panic!("unexpected output length",);
        }

        output
    }
}

/// Interface for admin capabilities for Token contracts, such as the Stellar
/// Asset Contract.
#[contracttrait(
    crate_path = "crate",
    spec_name = "StellarAssetSpec",
    // TODO: spec_export = false,
    args_name = "StellarAssetArgs",
    client_name = "StellarAssetClient",
)]
pub trait StellarAssetInterface {
    /// Returns the allowance for `spender` to transfer from `from`.
    ///
    /// The amount returned is the amount that spender is allowed to transfer
    /// out of from's balance. When the spender transfers amounts, the allowance
    /// will be reduced by the amount transferred.
    ///
    /// # Arguments
    ///
    /// * `from` - The address holding the balance of tokens to be drawn from.
    /// * `spender` - The address spending the tokens held by `from`.
    fn allowance(env: Env, from: Address, spender: Address) -> i128;

    /// Set the allowance by `amount` for `spender` to transfer/burn from
    /// `from`.
    ///
    /// The amount set is the amount that spender is approved to transfer out of
    /// from's balance. The spender will be allowed to transfer amounts, and
    /// when an amount is transferred the allowance will be reduced by the
    /// amount transferred.
    ///
    /// # Arguments
    ///
    /// * `from` - The address holding the balance of tokens to be drawn from.
    /// * `spender` - The address being authorized to spend the tokens held by
    ///   `from`.
    /// * `amount` - The tokens to be made available to `spender`.
    /// * `expiration_ledger` - The ledger number where this allowance expires. Cannot
    ///    be less than the current ledger number unless the amount is being set to 0.
    ///    An expired entry (where expiration_ledger < the current ledger number)
    ///    should be treated as a 0 amount allowance.
    ///
    /// # Events
    ///
    /// Emits an event with topics `["approve", from: Address,
    /// spender: Address], data = [amount: i128, expiration_ledger: u32]`
    fn approve(env: Env, from: Address, spender: Address, amount: i128, expiration_ledger: u32);

    /// Returns the balance of `id`.
    ///
    /// # Arguments
    ///
    /// * `id` - The address for which a balance is being queried. If the
    ///   address has no existing balance, returns 0.
    fn balance(env: Env, id: Address) -> i128;

    /// Transfer `amount` from `from` to `to`.
    ///
    /// # Arguments
    ///
    /// * `from` - The address holding the balance of tokens which will be
    ///   withdrawn from.
    /// * `to` - The address which will receive the transferred tokens.
    /// * `amount` - The amount of tokens to be transferred.
    ///
    /// # Events
    ///
    /// Emits an event with topics `["transfer", from: Address, to: Address],
    /// data = amount: i128`
    fn transfer(env: Env, from: Address, to: Address, amount: i128);

    /// Transfer `amount` from `from` to `to`, consuming the allowance that
    /// `spender` has on `from`'s balance. Authorized by spender
    /// (`spender.require_auth()`).
    ///
    /// The spender will be allowed to transfer the amount from from's balance
    /// if the amount is less than or equal to the allowance that the spender
    /// has on the from's balance. The spender's allowance on from's balance
    /// will be reduced by the amount.
    ///
    /// # Arguments
    ///
    /// * `spender` - The address authorizing the transfer, and having its
    ///   allowance consumed during the transfer.
    /// * `from` - The address holding the balance of tokens which will be
    ///   withdrawn from.
    /// * `to` - The address which will receive the transferred tokens.
    /// * `amount` - The amount of tokens to be transferred.
    ///
    /// # Events
    ///
    /// Emits an event with topics `["transfer", from: Address, to: Address],
    /// data = amount: i128`
    fn transfer_from(env: Env, spender: Address, from: Address, to: Address, amount: i128);

    /// Burn `amount` from `from`.
    ///
    /// Reduces from's balance by the amount, without transferring the balance
    /// to another holder's balance.
    ///
    /// # Arguments
    ///
    /// * `from` - The address holding the balance of tokens which will be
    ///   burned from.
    /// * `amount` - The amount of tokens to be burned.
    ///
    /// # Events
    ///
    /// Emits an event with topics `["burn", from: Address], data = amount:
    /// i128`
    fn burn(env: Env, from: Address, amount: i128);

    /// Burn `amount` from `from`, consuming the allowance of `spender`.
    ///
    /// Reduces from's balance by the amount, without transferring the balance
    /// to another holder's balance.
    ///
    /// The spender will be allowed to burn the amount from from's balance, if
    /// the amount is less than or equal to the allowance that the spender has
    /// on the from's balance. The spender's allowance on from's balance will be
    /// reduced by the amount.
    ///
    /// # Arguments
    ///
    /// * `spender` - The address authorizing the burn, and having its allowance
    ///   consumed during the burn.
    /// * `from` - The address holding the balance of tokens which will be
    ///   burned from.
    /// * `amount` - The amount of tokens to be burned.
    ///
    /// # Events
    ///
    /// Emits an event with topics `["burn", from: Address], data = amount:
    /// i128`
    fn burn_from(env: Env, spender: Address, from: Address, amount: i128);

    /// Returns the number of decimals used to represent amounts of this token.
    ///
    /// # Panics
    ///
    /// If the contract has not yet been initialized.
    fn decimals(env: Env) -> u32;

    /// Returns the name for this token.
    ///
    /// # Panics
    ///
    /// If the contract has not yet been initialized.
    fn name(env: Env) -> String;

    /// Returns the symbol for this token.
    ///
    /// # Panics
    ///
    /// If the contract has not yet been initialized.
    fn symbol(env: Env) -> String;

    /// Sets the administrator to the specified address `new_admin`.
    ///
    /// # Arguments
    ///
    /// * `new_admin` - The address which will henceforth be the administrator
    ///   of this token contract.
    ///
    /// # Events
    ///
    /// Emits an event with topics `["set_admin", admin: Address], data =
    /// [new_admin: Address]`
    fn set_admin(env: Env, new_admin: Address);

    /// Returns the admin of the contract.
    ///
    /// # Panics
    ///
    /// If the admin is not set.
    fn admin(env: Env) -> Address;

    /// Sets whether the account is authorized to use its balance. If
    /// `authorized` is true, `id` should be able to use its balance.
    ///
    /// # Arguments
    ///
    /// * `id` - The address being (de-)authorized.
    /// * `authorize` - Whether or not `id` can use its balance.
    ///
    /// # Events
    ///
    /// Emits an event with topics `["set_authorized", id: Address], data =
    /// [authorize: bool]`
    fn set_authorized(env: Env, id: Address, authorize: bool);

    /// Returns true if `id` is authorized to use its balance.
    ///
    /// # Arguments
    ///
    /// * `id` - The address for which token authorization is being checked.
    fn authorized(env: Env, id: Address) -> bool;

    /// Mints `amount` to `to`.
    ///
    /// # Arguments
    ///
    /// * `to` - The address which will receive the minted tokens.
    /// * `amount` - The amount of tokens to be minted.
    ///
    /// # Events
    ///
    /// Emits an event with topics `["mint", admin: Address, to: Address], data
    /// = amount: i128`
    fn mint(env: Env, to: Address, amount: i128);

    /// Clawback `amount` from `from` account. `amount` is burned in the
    /// clawback process.
    ///
    /// # Arguments
    ///
    /// * `from` - The address holding the balance from which the clawback will
    ///   take tokens.
    /// * `amount` - The amount of tokens to be clawed back.
    ///
    /// # Events
    ///
    /// Emits an event with topics `["clawback", admin: Address, to: Address],
    /// data = amount: i128`
    fn clawback(env: Env, from: Address, amount: i128);
}

#[contractevent(crate_path = "crate", topics = ["set_admin"], data_format = "single-value", export = false)]
pub struct SetAdmin {
    pub new_admin: Address,
}

#[contractevent(crate_path = "crate", topics = ["set_authorized"], data_format = "single-value", export = false)]
pub struct SetAuthorized {
    #[topic]
    pub id: Address,
    pub authorize: bool,
}

pub(crate) const STELLAR_ASSET_SPEC_XDR_INPUT: &[&[u8]] = &[
    &StellarAssetSpec::spec_xdr_allowance(),
    &StellarAssetSpec::spec_xdr_authorized(),
    &StellarAssetSpec::spec_xdr_approve(),
    &StellarAssetSpec::spec_xdr_balance(),
    &StellarAssetSpec::spec_xdr_burn(),
    &StellarAssetSpec::spec_xdr_burn_from(),
    &StellarAssetSpec::spec_xdr_clawback(),
    &StellarAssetSpec::spec_xdr_decimals(),
    &StellarAssetSpec::spec_xdr_mint(),
    &StellarAssetSpec::spec_xdr_name(),
    &StellarAssetSpec::spec_xdr_set_admin(),
    &StellarAssetSpec::spec_xdr_admin(),
    &StellarAssetSpec::spec_xdr_set_authorized(),
    &StellarAssetSpec::spec_xdr_symbol(),
    &StellarAssetSpec::spec_xdr_transfer(),
    &StellarAssetSpec::spec_xdr_transfer_from(),
    &Approve::spec_xdr(),
    &Transfer::spec_xdr(),
    &TransferMuxed::spec_xdr(),
    &Burn::spec_xdr(),
    &Mint::spec_xdr(),
    &Clawback::spec_xdr(),
    &SetAdmin::spec_xdr(),
    &SetAuthorized::spec_xdr(),
];

pub(crate) const STELLAR_ASSET_SPEC_XDR_LEN: usize = 7320;

impl StellarAssetSpec {
    /// Returns the XDR spec for the Token contract.
    pub const fn spec_xdr() -> [u8; STELLAR_ASSET_SPEC_XDR_LEN] {
        let input = STELLAR_ASSET_SPEC_XDR_INPUT;
        // Concatenate all XDR for each item that makes up the token spec.
        let mut output = [0u8; STELLAR_ASSET_SPEC_XDR_LEN];
        let mut input_i = 0;
        let mut output_i = 0;
        while input_i < input.len() {
            let subinput = input[input_i];
            let mut subinput_i = 0;
            while subinput_i < subinput.len() {
                output[output_i] = subinput[subinput_i];
                output_i += 1;
                subinput_i += 1;
            }
            input_i += 1;
        }

        // Check that the numbers of bytes written is equal to the number of bytes
        // expected in the output.
        if output_i != output.len() {
            panic!("unexpected output length",);
        }

        output
    }
}<|MERGE_RESOLUTION|>--- conflicted
+++ resolved
@@ -18,7 +18,6 @@
 // 2. The implementations have been replaced with a panic.
 // 3. &Host type usage are replaced with Env
 
-use soroban_sdk_macros::contracttrait;
 #[doc(hidden)]
 #[deprecated(note = "use TokenInterface")]
 pub use TokenInterface as Interface;
@@ -81,11 +80,6 @@
 /// There are no functions in the token interface for minting tokens. Minting is
 /// an administrative function that can differ significantly from one token to
 /// the next.
-<<<<<<< HEAD
-#[contractspecfn(name = "TokenSpec", export = false)]
-#[contractclient(crate_path = "crate", name = "TokenClient")]
-#[contracttrait]
-=======
 #[contracttrait(
     crate_path = "crate",
     spec_name = "TokenSpec",
@@ -93,7 +87,6 @@
     args_name = "TokenArgs",
     client_name = "TokenClient",
 )]
->>>>>>> 46e08866
 pub trait TokenInterface {
     /// Returns the allowance for `spender` to transfer from `from`.
     ///
