--- conflicted
+++ resolved
@@ -7,7 +7,7 @@
 //! Use [`TokenClient`] for calling token contracts such as the Stellar Asset
 //! Contract.
 
-use crate::{contractclient, contractspecfn, Address, Env, MuxedAddress, String};
+use crate::{Address, Env, MuxedAddress, String};
 
 // The interface below was copied from
 // https://github.com/stellar/rs-soroban-env/blob/main/soroban-env-host/src/native_contract/token/contract.rs
@@ -18,7 +18,7 @@
 // 2. The implementations have been replaced with a panic.
 // 3. &Host type usage are replaced with Env
 
-use soroban_sdk_macros::contracttrait;
+use soroban_sdk_macros::{contractevent, contracttrait};
 #[doc(hidden)]
 #[deprecated(note = "use TokenInterface")]
 pub use TokenInterface as Interface;
@@ -81,7 +81,6 @@
 /// There are no functions in the token interface for minting tokens. Minting is
 /// an administrative function that can differ significantly from one token to
 /// the next.
-<<<<<<< HEAD
 #[contracttrait(
     crate_path = "crate",
     spec_name = "TokenSpec",
@@ -89,10 +88,6 @@
     args_name = "TokenArgs",
     client_name = "TokenClient",
 )]
-=======
-#[contractspecfn(name = "TokenFnSpec", export = false)]
-#[contractclient(crate_path = "crate", name = "TokenClient")]
->>>>>>> 573114a4
 pub trait TokenInterface {
     /// Returns the allowance for `spender` to transfer from `from`.
     ///
@@ -252,7 +247,6 @@
 
 /// Interface for admin capabilities for Token contracts, such as the Stellar
 /// Asset Contract.
-<<<<<<< HEAD
 #[contracttrait(
     crate_path = "crate",
     spec_name = "StellarAssetSpec",
@@ -260,10 +254,6 @@
     args_name = "StellarAssetArgs",
     client_name = "StellarAssetClient",
 )]
-=======
-#[contractspecfn(name = "StellarAssetFnSpec", export = false)]
-#[contractclient(crate_path = "crate", name = "StellarAssetClient")]
->>>>>>> 573114a4
 pub trait StellarAssetInterface {
     /// Returns the allowance for `spender` to transfer from `from`.
     ///
@@ -486,7 +476,6 @@
     fn clawback(env: Env, from: Address, amount: i128);
 }
 
-<<<<<<< HEAD
 #[contractevent(crate_path = "crate", topics = ["set_admin"], data_format = "single-value", export = false)]
 pub struct SetAdmin {
     #[topic]
@@ -518,14 +507,6 @@
     &StellarAssetSpec::spec_xdr_symbol(),
     &StellarAssetSpec::spec_xdr_transfer(),
     &StellarAssetSpec::spec_xdr_transfer_from(),
-    &Approve::spec_xdr(),
-    &Transfer::spec_xdr(),
-    &TransferMuxed::spec_xdr(),
-    &Burn::spec_xdr(),
-    &Mint::spec_xdr(),
-    &Clawback::spec_xdr(),
-    &SetAdmin::spec_xdr(),
-    &SetAuthorized::spec_xdr(),
 ];
 
 pub(crate) const STELLAR_ASSET_SPEC_XDR_LEN: usize = 7664;
@@ -557,11 +538,4 @@
 
         output
     }
-}
-=======
-/// Contains the contract spec of the functions of the Stellar Asset Contract.
-///
-/// The Stellar Asset Contract is a superset of the Token Contract.
-#[doc(hidden)]
-pub struct StellarAssetFnSpec;
->>>>>>> 573114a4
+}