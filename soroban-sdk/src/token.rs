--- conflicted
+++ resolved
@@ -7,11 +7,7 @@
 //! Use [`TokenClient`] for calling token contracts such as the Stellar Asset
 //! Contract.
 
-<<<<<<< HEAD
-use crate::{contractevent, contracttrait, Address, Env, String};
-=======
 use crate::{contractclient, contractevent, contractspecfn, Address, Env, MuxedAddress, String};
->>>>>>> 617fab50
 
 // The interface below was copied from
 // https://github.com/stellar/rs-soroban-env/blob/main/soroban-env-host/src/native_contract/token/contract.rs
@@ -22,6 +18,7 @@
 // 2. The implementations have been replaced with a panic.
 // 3. &Host type usage are replaced with Env
 
+use soroban_sdk_macros::contracttrait;
 #[doc(hidden)]
 #[deprecated(note = "use TokenInterface")]
 pub use TokenInterface as Interface;
@@ -297,8 +294,6 @@
     pub amount: i128,
 }
 
-<<<<<<< HEAD
-=======
 /// This is a helper function to publish either a `Transfer` or `TransferMuxed`
 /// event based on whether the `to` address is a muxed address or not (i.e.
 /// whether it has non-None ID).
@@ -330,7 +325,6 @@
 #[doc(hidden)]
 pub struct TokenSpec;
 
->>>>>>> 617fab50
 pub(crate) const TOKEN_SPEC_XDR_INPUT: &[&[u8]] = &[
     &TokenSpec::spec_xdr_allowance(),
     &TokenSpec::spec_xdr_approve(),
