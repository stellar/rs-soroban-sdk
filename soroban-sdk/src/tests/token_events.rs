use core::i64;
use std::rc::Rc;

use crate::{self as soroban_sdk};

use soroban_sdk::{
    contract, symbol_short,
    testutils::{Address as _, Events as _, MuxedAddress as _},
    token::StellarAssetClient,
    token::{Approve, Burn, Clawback, Mint, Transfer, TransferMuxed},
    vec, xdr, Address, Env, IntoVal, Map, MuxedAddress, Symbol, Val,
};

#[contract]
struct Contract;

#[test]
fn test_approve() {
    let env = Env::default();
    env.mock_all_auths();

    let from = Address::generate(&env);
    let spender = Address::generate(&env);
    let amount = 123;
    let expiration_ledger = 45;

    let event = Approve {
        from: from.clone(),
        spender: spender.clone(),
        amount,
        expiration_ledger,
    };

    // Verify the event publishes the expected topics and data.
    let topics = (symbol_short!("approve"), from.clone(), spender.clone());
    let data = (amount, expiration_ledger);

    let id = env.register(Contract, ());
    env.as_contract(&id, || event.publish(&env));
    let token_events = env.events().all();
    assert_eq!(
        token_events,
        vec![
            &env,
            (id.clone(), topics.into_val(&env), data.into_val(&env)),
        ]
    );

    // Verify the event published is consistent with the asset contract.
    let admin = Address::generate(&env);
    let asset = env.register_stellar_asset_contract_v2(admin);
    let client = StellarAssetClient::new(&env, &asset.address());

    let (t0, t1, t2) = topics;
    let topics = (t0, t1, t2, client.name());

    client.approve(&from, &spender, &amount, &expiration_ledger);
    let asset_events = env.events().all();
    assert_eq!(
        asset_events,
        vec![
            &env,
            (asset.address(), topics.into_val(&env), data.into_val(&env)),
        ]
    );
}

#[test]
fn test_transfer() {
    let env = Env::default();
    env.mock_all_auths();

    let from = Address::generate(&env);
    let to = Address::generate(&env);
    let amount = 123;

    let event = Transfer {
        from: from.clone(),
        to: to.clone(),
        amount,
    };

    // Verify the event publishes the expected topics and data.
    let topics = (symbol_short!("transfer"), from.clone(), to.clone());
    let data = amount;

    let id = env.register(Contract, ());
    env.as_contract(&id, || event.publish(&env));
    let token_events = env.events().all();
    assert_eq!(
        token_events,
        vec![
            &env,
            (id.clone(), topics.into_val(&env), data.into_val(&env)),
        ]
    );

    // Verify the event published is consistent with the asset contract.
    let admin = Address::generate(&env);
    let asset = env.register_stellar_asset_contract_v2(admin);
    let client = StellarAssetClient::new(&env, &asset.address());

    let (t0, t1, t2) = topics;
    let topics = (t0, t1, t2, client.name());

    client.mint(&from, &123);
    client.transfer(&from, &to, &amount);
    let asset_events = env.events().all();
    assert_eq!(
        asset_events,
        vec![
            &env,
            (asset.address(), topics.into_val(&env), data.into_val(&env)),
        ]
    );
}

#[test]
fn test_transfer_muxed() {
    let env = Env::default();
    env.mock_all_auths();

    let from = Address::generate(&env);
    let to = MuxedAddress::generate(&env);
    let amount = 123;

    let event = TransferMuxed {
        from: from.clone(),
        to: to.address(),
        to_muxed_id: to.id().unwrap(),
        amount,
    };

    // Verify the event publishes the expected topics and data.
    let topics = (symbol_short!("transfer"), from.clone(), to.address());
    let data = Map::<Symbol, Val>::from_array(
        &env,
        [
            (Symbol::new(&env, "to_muxed_id"), to.id().into_val(&env)),
            (Symbol::new(&env, "amount"), amount.into_val(&env)),
        ],
    );

    let id = env.register(Contract, ());
    env.as_contract(&id, || event.publish(&env));
    let token_events = env.events().all();
    assert_eq!(
        token_events,
        vec![
            &env,
<<<<<<< HEAD
            (
                id.clone(),
                (
                    symbol_short!("transfer"),
                    event.from.clone(),
                    event.to.clone(),
                )
                    .into_val(&env),
                Map::<Symbol, Val>::from_array(
                    &env,
                    [
                        (Symbol::new(&env, "to_muxed_id"), 45u64.into_val(&env)),
                        (Symbol::new(&env, "amount"), 123i128.into_val(&env)),
                    ],
                )
                .into(),
            ),
=======
            (id.clone(), topics.into_val(&env), data.into_val(&env))
        ]
    );

    // Verify the event published is consistent with the asset contract.
    let admin = Address::generate(&env);
    let asset = env.register_stellar_asset_contract_v2(admin);
    let client = StellarAssetClient::new(&env, &asset.address());

    client.mint(&from, &123);
    env.host()
        .add_ledger_entry(
            &Rc::new(xdr::LedgerKey::Trustline(xdr::LedgerKeyTrustLine {
                account_id: to.address().try_into().unwrap(),
                asset: asset.trust_line_asset(),
            })),
            &Rc::new(xdr::LedgerEntry {
                data: xdr::LedgerEntryData::Trustline(xdr::TrustLineEntry {
                    account_id: to.address().try_into().unwrap(),
                    asset: asset.trust_line_asset(),
                    balance: 0,
                    flags: xdr::TrustLineFlags::AuthorizedFlag as u32,
                    limit: i64::MAX,
                    ext: xdr::TrustLineEntryExt::V0,
                }),
                last_modified_ledger_seq: 0,
                ext: xdr::LedgerEntryExt::V0,
            }),
            None,
        )
        .unwrap();

    let (t0, t1, t2) = topics;
    let topics = (t0, t1, t2, client.name());

    client.transfer(&from, &to, &amount);
    let asset_events = env.events().all();
    assert_eq!(
        asset_events,
        vec![
            &env,
            (asset.address(), topics.into_val(&env), data.into_val(&env)),
>>>>>>> 8b8fdee7
        ]
    );
}

#[test]
fn test_burn() {
    let env = Env::default();
    env.mock_all_auths();

    let from = Address::generate(&env);
    let amount = 123;

    let event = Burn {
        from: from.clone(),
        amount,
    };

    // Verify the event publishes the expected topics and data.
    let topics = (symbol_short!("burn"), from.clone());
    let data = amount;

    let id = env.register(Contract, ());
    env.as_contract(&id, || event.publish(&env));
    let token_events = env.events().all();
    assert_eq!(
        token_events,
        vec![
            &env,
            (id.clone(), topics.into_val(&env), data.into_val(&env)),
        ]
    );

    // Verify the event published is consistent with the asset contract.
    let admin = Address::generate(&env);
    let asset = env.register_stellar_asset_contract_v2(admin);
    let client = StellarAssetClient::new(&env, &asset.address());

    let (t0, t1) = topics;
    let topics = (t0, t1, client.name());

    client.mint(&from, &amount);
    client.burn(&from, &amount);
    let asset_events = env.events().all();
    assert_eq!(
        asset_events,
        vec![
            &env,
            (asset.address(), topics.into_val(&env), data.into_val(&env)),
        ]
    );
}

#[test]
fn test_mint() {
    let env = Env::default();
    env.mock_all_auths();

    let to = Address::generate(&env);
    let amount = 123;

    let event = Mint {
        to: to.clone(),
        amount,
    };

    // Verify the event publishes the expected topics and data.
    let topics = (symbol_short!("mint"), to.clone());
    let data = amount;

    let id = env.register(Contract, ());
    env.as_contract(&id, || event.publish(&env));
    let token_events = env.events().all();
    assert_eq!(
        token_events,
        vec![
            &env,
            (id.clone(), topics.into_val(&env), data.into_val(&env)),
        ]
    );

    // Verify the event published is consistent with the asset contract.
    let admin = Address::generate(&env);
    let asset = env.register_stellar_asset_contract_v2(admin);
    let client = StellarAssetClient::new(&env, &asset.address());

    let (t0, t1) = topics;
    let topics = (t0, t1, client.name());

    client.mint(&to, &amount);
    let asset_events = env.events().all();
    assert_eq!(
        asset_events,
        vec![
            &env,
            (asset.address(), topics.into_val(&env), data.into_val(&env)),
        ]
    );
}

#[test]
fn test_clawback() {
    let env = Env::default();
    env.mock_all_auths();

    let from = Address::generate(&env);
    let amount = 123;

    let event = Clawback {
        from: from.clone(),
        amount,
    };

    // Verify the event publishes the expected topics and data.
    let topics = (symbol_short!("clawback"), from.clone());
    let data = amount;

    let id = env.register(Contract, ());
    env.as_contract(&id, || event.publish(&env));
    let token_events = env.events().all();
    assert_eq!(
        token_events,
        vec![
            &env,
            (id.clone(), topics.into_val(&env), data.into_val(&env)),
        ]
    );

    // Verify the event published is consistent with the asset contract.
    let admin = Address::generate(&env);
    let asset = env.register_stellar_asset_contract_v2(admin);
    asset
        .issuer()
        .set_flag(xdr::AccountFlags::ClawbackEnabledFlag);
    let client = StellarAssetClient::new(&env, &asset.address());

    let (t0, t1) = topics;
    let topics = (t0, t1, client.name());

    client.mint(&from, &amount);
    client.clawback(&from, &amount);
    let asset_events = env.events().all();
    assert_eq!(
        asset_events,
        vec![
            &env,
            (asset.address(), topics.into_val(&env), data.into_val(&env)),
        ]
    );
}<|MERGE_RESOLUTION|>--- conflicted
+++ resolved
@@ -148,25 +148,6 @@
         token_events,
         vec![
             &env,
-<<<<<<< HEAD
-            (
-                id.clone(),
-                (
-                    symbol_short!("transfer"),
-                    event.from.clone(),
-                    event.to.clone(),
-                )
-                    .into_val(&env),
-                Map::<Symbol, Val>::from_array(
-                    &env,
-                    [
-                        (Symbol::new(&env, "to_muxed_id"), 45u64.into_val(&env)),
-                        (Symbol::new(&env, "amount"), 123i128.into_val(&env)),
-                    ],
-                )
-                .into(),
-            ),
-=======
             (id.clone(), topics.into_val(&env), data.into_val(&env))
         ]
     );
@@ -209,7 +190,6 @@
         vec![
             &env,
             (asset.address(), topics.into_val(&env), data.into_val(&env)),
->>>>>>> 8b8fdee7
         ]
     );
 }
