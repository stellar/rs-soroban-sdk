{
  "generators": {
    "address": 5,
    "nonce": 0,
    "mux_id": 1
  },
  "auth": [
    [],
    [],
    [
      [
        "GAAAAAAAAAAAAAAAAAAAAAAAAAAAAAAAAAAAAAAAAAAAAAAAAAAAL7NV",
        {
          "function": {
            "contract_fn": {
              "contract_address": "CDLDVFKHEZ2RVB3NG4UQA4VPD3TSHV6XMHXMHP2BSGCJ2IIWVTOHGDSG",
              "function_name": "set_admin",
              "args": [
                {
                  "address": "CAAAAAAAAAAAAAAAAAAAAAAAAAAAAAAAAAAAAAAAAAAAAAAAAAAAITA4"
                }
              ]
            }
          },
          "sub_invocations": []
        }
      ]
    ],
    [
      [
        "CAAAAAAAAAAAAAAAAAAAAAAAAAAAAAAAAAAAAAAAAAAAAAAAAAAAITA4",
        {
          "function": {
            "contract_fn": {
              "contract_address": "CDLDVFKHEZ2RVB3NG4UQA4VPD3TSHV6XMHXMHP2BSGCJ2IIWVTOHGDSG",
              "function_name": "mint",
              "args": [
                {
                  "address": "CAAAAAAAAAAAAAAAAAAAAAAAAAAAAAAAAAAAAAAAAAAAAAAAAAAAD2KM"
                },
                {
                  "i128": "123"
                }
              ]
            }
          },
          "sub_invocations": []
        }
      ]
    ],
    [],
    [
      [
        "CAAAAAAAAAAAAAAAAAAAAAAAAAAAAAAAAAAAAAAAAAAAAAAAAAAAD2KM",
        {
          "function": {
            "contract_fn": {
              "contract_address": "CDLDVFKHEZ2RVB3NG4UQA4VPD3TSHV6XMHXMHP2BSGCJ2IIWVTOHGDSG",
              "function_name": "transfer",
              "args": [
                {
                  "address": "CAAAAAAAAAAAAAAAAAAAAAAAAAAAAAAAAAAAAAAAAAAAAAAAAAAAD2KM"
                },
                {
                  "address": "MAAAAAAAAAAAAAAAAAAAAAAAAAAAAAAAAAAAAAAAAAAAAAAAAAAAEAAAAAAAAAAAAE6FK"
                },
                {
                  "i128": "123"
                }
              ]
            }
          },
          "sub_invocations": []
        }
      ]
    ]
  ],
  "ledger": {
    "protocol_version": 23,
    "sequence_number": 0,
    "timestamp": 0,
    "network_id": "0000000000000000000000000000000000000000000000000000000000000000",
    "base_reserve": 0,
    "min_persistent_entry_ttl": 4096,
    "min_temp_entry_ttl": 16,
    "max_entry_ttl": 6312000,
    "ledger_entries": [
      [
        {
          "account": {
            "account_id": "GAAAAAAAAAAAAAAAAAAAAAAAAAAAAAAAAAAAAAAAAAAAAAAAAAAAL7NV"
          }
        },
        [
          {
            "last_modified_ledger_seq": 0,
            "data": {
              "account": {
                "account_id": "GAAAAAAAAAAAAAAAAAAAAAAAAAAAAAAAAAAAAAAAAAAAAAAAAAAAL7NV",
                "balance": "0",
                "seq_num": "0",
                "num_sub_entries": 0,
                "inflation_dest": null,
                "flags": 0,
                "home_domain": "",
                "thresholds": "01010101",
                "signers": [],
                "ext": "v0"
              }
            },
            "ext": "v0"
          },
          null
        ]
      ],
      [
        {
          "trustline": {
            "account_id": "GAAAAAAAAAAAAAAAAAAAAAAAAAAAAAAAAAAAAAAAAAAAAAAAAAAAEGWF",
            "asset": {
              "credit_alphanum4": {
                "asset_code": "aaa",
                "issuer": "GAAAAAAAAAAAAAAAAAAAAAAAAAAAAAAAAAAAAAAAAAAAAAAAAAAAL7NV"
              }
            }
          }
        },
        [
          {
            "last_modified_ledger_seq": 0,
            "data": {
              "trustline": {
                "account_id": "GAAAAAAAAAAAAAAAAAAAAAAAAAAAAAAAAAAAAAAAAAAAAAAAAAAAEGWF",
                "asset": {
                  "credit_alphanum4": {
                    "asset_code": "aaa",
                    "issuer": "GAAAAAAAAAAAAAAAAAAAAAAAAAAAAAAAAAAAAAAAAAAAAAAAAAAAL7NV"
                  }
                },
                "balance": "123",
                "limit": "9223372036854775807",
                "flags": 1,
                "ext": "v0"
              }
            },
            "ext": "v0"
          },
          null
        ]
      ],
      [
        {
          "contract_data": {
            "contract": "GAAAAAAAAAAAAAAAAAAAAAAAAAAAAAAAAAAAAAAAAAAAAAAAAAAAL7NV",
            "key": {
              "ledger_key_nonce": {
                "nonce": "801925984706572462"
              }
            },
            "durability": "temporary"
          }
        },
        [
          {
            "last_modified_ledger_seq": 0,
            "data": {
              "contract_data": {
                "ext": "v0",
                "contract": "GAAAAAAAAAAAAAAAAAAAAAAAAAAAAAAAAAAAAAAAAAAAAAAAAAAAL7NV",
                "key": {
                  "ledger_key_nonce": {
                    "nonce": "801925984706572462"
                  }
                },
                "durability": "temporary",
                "val": "void"
              }
            },
            "ext": "v0"
          },
          6311999
        ]
      ],
      [
        {
          "contract_data": {
            "contract": "CAAAAAAAAAAAAAAAAAAAAAAAAAAAAAAAAAAAAAAAAAAAAAAAAAAAD2KM",
            "key": {
              "ledger_key_nonce": {
                "nonce": "1033654523790656264"
              }
            },
            "durability": "temporary"
          }
        },
        [
          {
            "last_modified_ledger_seq": 0,
            "data": {
              "contract_data": {
                "ext": "v0",
                "contract": "CAAAAAAAAAAAAAAAAAAAAAAAAAAAAAAAAAAAAAAAAAAAAAAAAAAAD2KM",
                "key": {
                  "ledger_key_nonce": {
                    "nonce": "1033654523790656264"
                  }
                },
                "durability": "temporary",
                "val": "void"
              }
            },
            "ext": "v0"
          },
          6311999
        ]
      ],
      [
        {
          "contract_data": {
            "contract": "CAAAAAAAAAAAAAAAAAAAAAAAAAAAAAAAAAAAAAAAAAAAAAAAAAAAHK3M",
            "key": "ledger_key_contract_instance",
            "durability": "persistent"
          }
        },
        [
          {
            "last_modified_ledger_seq": 0,
            "data": {
              "contract_data": {
                "ext": "v0",
                "contract": "CAAAAAAAAAAAAAAAAAAAAAAAAAAAAAAAAAAAAAAAAAAAAAAAAAAAHK3M",
                "key": "ledger_key_contract_instance",
                "durability": "persistent",
                "val": {
                  "contract_instance": {
                    "executable": {
                      "wasm": "e3b0c44298fc1c149afbf4c8996fb92427ae41e4649b934ca495991b7852b855"
                    },
                    "storage": null
                  }
                }
              }
            },
            "ext": "v0"
          },
          4095
        ]
      ],
      [
        {
          "contract_data": {
            "contract": "CAAAAAAAAAAAAAAAAAAAAAAAAAAAAAAAAAAAAAAAAAAAAAAAAAAAITA4",
            "key": {
              "ledger_key_nonce": {
                "nonce": "5541220902715666415"
              }
            },
            "durability": "temporary"
          }
        },
        [
          {
            "last_modified_ledger_seq": 0,
            "data": {
              "contract_data": {
                "ext": "v0",
                "contract": "CAAAAAAAAAAAAAAAAAAAAAAAAAAAAAAAAAAAAAAAAAAAAAAAAAAAITA4",
                "key": {
                  "ledger_key_nonce": {
                    "nonce": "5541220902715666415"
                  }
                },
                "durability": "temporary",
                "val": "void"
              }
            },
            "ext": "v0"
          },
          6311999
        ]
      ],
      [
        {
          "contract_data": {
            "contract": "CDLDVFKHEZ2RVB3NG4UQA4VPD3TSHV6XMHXMHP2BSGCJ2IIWVTOHGDSG",
            "key": {
              "vec": [
                {
                  "symbol": "Balance"
                },
                {
                  "address": "CAAAAAAAAAAAAAAAAAAAAAAAAAAAAAAAAAAAAAAAAAAAAAAAAAAAD2KM"
                }
              ]
            },
            "durability": "persistent"
          }
        },
        [
          {
            "last_modified_ledger_seq": 0,
            "data": {
              "contract_data": {
                "ext": "v0",
                "contract": "CDLDVFKHEZ2RVB3NG4UQA4VPD3TSHV6XMHXMHP2BSGCJ2IIWVTOHGDSG",
                "key": {
                  "vec": [
                    {
                      "symbol": "Balance"
                    },
                    {
                      "address": "CAAAAAAAAAAAAAAAAAAAAAAAAAAAAAAAAAAAAAAAAAAAAAAAAAAAD2KM"
                    }
                  ]
                },
                "durability": "persistent",
                "val": {
                  "map": [
                    {
                      "key": {
                        "symbol": "amount"
                      },
                      "val": {
                        "i128": "0"
                      }
                    },
                    {
                      "key": {
                        "symbol": "authorized"
                      },
                      "val": {
                        "bool": true
                      }
                    },
                    {
                      "key": {
                        "symbol": "clawback"
                      },
                      "val": {
                        "bool": false
                      }
                    }
                  ]
                }
              }
            },
            "ext": "v0"
          },
          518400
        ]
      ],
      [
        {
          "contract_data": {
            "contract": "CDLDVFKHEZ2RVB3NG4UQA4VPD3TSHV6XMHXMHP2BSGCJ2IIWVTOHGDSG",
            "key": "ledger_key_contract_instance",
            "durability": "persistent"
          }
        },
        [
          {
            "last_modified_ledger_seq": 0,
            "data": {
              "contract_data": {
                "ext": "v0",
                "contract": "CDLDVFKHEZ2RVB3NG4UQA4VPD3TSHV6XMHXMHP2BSGCJ2IIWVTOHGDSG",
                "key": "ledger_key_contract_instance",
                "durability": "persistent",
                "val": {
                  "contract_instance": {
                    "executable": "stellar_asset",
                    "storage": [
                      {
                        "key": {
                          "symbol": "METADATA"
                        },
                        "val": {
                          "map": [
                            {
                              "key": {
                                "symbol": "decimal"
                              },
                              "val": {
                                "u32": 7
                              }
                            },
                            {
                              "key": {
                                "symbol": "name"
                              },
                              "val": {
                                "string": "aaa:GAAAAAAAAAAAAAAAAAAAAAAAAAAAAAAAAAAAAAAAAAAAAAAAAAAAL7NV"
                              }
                            },
                            {
                              "key": {
                                "symbol": "symbol"
                              },
                              "val": {
                                "string": "aaa"
                              }
                            }
                          ]
                        }
                      },
                      {
                        "key": {
                          "vec": [
                            {
                              "symbol": "Admin"
                            }
                          ]
                        },
                        "val": {
                          "address": "CAAAAAAAAAAAAAAAAAAAAAAAAAAAAAAAAAAAAAAAAAAAAAAAAAAAITA4"
                        }
                      },
                      {
                        "key": {
                          "vec": [
                            {
                              "symbol": "AssetInfo"
                            }
                          ]
                        },
                        "val": {
                          "vec": [
                            {
                              "symbol": "AlphaNum4"
                            },
                            {
                              "map": [
                                {
                                  "key": {
                                    "symbol": "asset_code"
                                  },
                                  "val": {
                                    "string": "aaa\\0"
                                  }
                                },
                                {
                                  "key": {
                                    "symbol": "issuer"
                                  },
                                  "val": {
                                    "bytes": "0000000000000000000000000000000000000000000000000000000000000005"
                                  }
                                }
                              ]
                            }
                          ]
                        }
                      }
                    ]
                  }
                }
              }
            },
            "ext": "v0"
          },
          120960
        ]
      ],
      [
        {
          "contract_code": {
            "hash": "e3b0c44298fc1c149afbf4c8996fb92427ae41e4649b934ca495991b7852b855"
          }
        },
        [
          {
            "last_modified_ledger_seq": 0,
            "data": {
              "contract_code": {
                "ext": "v0",
                "hash": "e3b0c44298fc1c149afbf4c8996fb92427ae41e4649b934ca495991b7852b855",
                "code": ""
              }
            },
            "ext": "v0"
          },
          4095
        ]
      ]
    ]
  },
  "events": [
    {
      "event": {
        "ext": "v0",
        "contract_id": "CDLDVFKHEZ2RVB3NG4UQA4VPD3TSHV6XMHXMHP2BSGCJ2IIWVTOHGDSG",
        "type_": "contract",
        "body": {
          "v0": {
            "topics": [
              {
                "symbol": "transfer"
              },
              {
                "address": "CAAAAAAAAAAAAAAAAAAAAAAAAAAAAAAAAAAAAAAAAAAAAAAAAAAAD2KM"
              },
              {
                "address": "GAAAAAAAAAAAAAAAAAAAAAAAAAAAAAAAAAAAAAAAAAAAAAAAAAAAEGWF"
              },
              {
                "string": "aaa:GAAAAAAAAAAAAAAAAAAAAAAAAAAAAAAAAAAAAAAAAAAAAAAAAAAAL7NV"
              }
            ],
            "data": {
              "map": [
                {
                  "key": {
                    "symbol": "amount"
                  },
                  "val": {
                    "i128": "123"
                  }
                },
                {
                  "key": {
                    "symbol": "to_muxed_id"
                  },
                  "val": {
<<<<<<< HEAD
                    "u64": "45"
=======
                    "u64": "1"
>>>>>>> 8b8fdee7
                  }
                }
              ]
            }
          }
        }
      },
      "failed_call": false
    }
  ]
}<|MERGE_RESOLUTION|>--- conflicted
+++ resolved
@@ -521,11 +521,7 @@
                     "symbol": "to_muxed_id"
                   },
                   "val": {
-<<<<<<< HEAD
-                    "u64": "45"
-=======
                     "u64": "1"
->>>>>>> 8b8fdee7
                   }
                 }
               ]
