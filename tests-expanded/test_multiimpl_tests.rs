#![feature(prelude_import)]
#![no_std]
#[macro_use]
extern crate core;
#[prelude_import]
use core::prelude::rust_2021::*;
use soroban_sdk::{contract, contractimpl, contracttrait};
pub struct Contract;
///ContractArgs is a type for building arg lists for functions defined in "Contract".
pub struct ContractArgs;
///ContractClient is a client for calling the contract defined in "Contract".
pub struct ContractClient<'a> {
    pub env: soroban_sdk::Env,
    pub address: soroban_sdk::Address,
    #[doc(hidden)]
    set_auths: Option<&'a [soroban_sdk::xdr::SorobanAuthorizationEntry]>,
    #[doc(hidden)]
    mock_auths: Option<&'a [soroban_sdk::testutils::MockAuth<'a>]>,
    #[doc(hidden)]
    mock_all_auths: bool,
    #[doc(hidden)]
    allow_non_root_auth: bool,
}
impl<'a> ContractClient<'a> {
    pub fn new(env: &soroban_sdk::Env, address: &soroban_sdk::Address) -> Self {
        Self {
            env: env.clone(),
            address: address.clone(),
            set_auths: None,
            mock_auths: None,
            mock_all_auths: false,
            allow_non_root_auth: false,
        }
    }
    /// Set authorizations in the environment which will be consumed by
    /// contracts when they invoke `Address::require_auth` or
    /// `Address::require_auth_for_args` functions.
    ///
    /// Requires valid signatures for the authorization to be successful.
    /// To mock auth without requiring valid signatures, use `mock_auths`.
    ///
    /// See `soroban_sdk::Env::set_auths` for more details and examples.
    pub fn set_auths(&self, auths: &'a [soroban_sdk::xdr::SorobanAuthorizationEntry]) -> Self {
        Self {
            env: self.env.clone(),
            address: self.address.clone(),
            set_auths: Some(auths),
            mock_auths: self.mock_auths.clone(),
            mock_all_auths: false,
            allow_non_root_auth: false,
        }
    }
    /// Mock authorizations in the environment which will cause matching invokes
    /// of `Address::require_auth` and `Address::require_auth_for_args` to
    /// pass.
    ///
    /// See `soroban_sdk::Env::set_auths` for more details and examples.
    pub fn mock_auths(&self, mock_auths: &'a [soroban_sdk::testutils::MockAuth<'a>]) -> Self {
        Self {
            env: self.env.clone(),
            address: self.address.clone(),
            set_auths: self.set_auths.clone(),
            mock_auths: Some(mock_auths),
            mock_all_auths: false,
            allow_non_root_auth: false,
        }
    }
    /// Mock all calls to the `Address::require_auth` and
    /// `Address::require_auth_for_args` functions in invoked contracts,
    /// having them succeed as if authorization was provided.
    ///
    /// See `soroban_sdk::Env::mock_all_auths` for more details and
    /// examples.
    pub fn mock_all_auths(&self) -> Self {
        Self {
            env: self.env.clone(),
            address: self.address.clone(),
            set_auths: None,
            mock_auths: None,
            mock_all_auths: true,
            allow_non_root_auth: false,
        }
    }
    /// A version of `mock_all_auths` that allows authorizations that
    /// are not present in the root invocation.
    ///
    /// Refer to `mock_all_auths` documentation for details and
    /// prefer using `mock_all_auths` unless non-root authorization is
    /// required.
    ///
    /// See `soroban_sdk::Env::mock_all_auths_allowing_non_root_auth`
    /// for more details and examples.
    pub fn mock_all_auths_allowing_non_root_auth(&self) -> Self {
        Self {
            env: self.env.clone(),
            address: self.address.clone(),
            set_auths: None,
            mock_auths: None,
            mock_all_auths: true,
            allow_non_root_auth: true,
        }
    }
}
mod __contract_fn_set_registry {
    use super::*;
    extern crate std;
    use std::collections::BTreeMap;
    use std::sync::Mutex;
    pub type F = soroban_sdk::testutils::ContractFunctionF;
    static FUNCS: Mutex<BTreeMap<&'static str, &'static F>> = Mutex::new(BTreeMap::new());
    pub fn register(name: &'static str, func: &'static F) {
        FUNCS.lock().unwrap().insert(name, func);
    }
    pub fn call(
        name: &str,
        env: soroban_sdk::Env,
        args: &[soroban_sdk::Val],
    ) -> Option<soroban_sdk::Val> {
        let fopt: Option<&'static F> = FUNCS.lock().unwrap().get(name).map(|f| f.clone());
        fopt.map(|f| f(env, args))
    }
}
impl soroban_sdk::testutils::ContractFunctionRegister for Contract {
    fn register(name: &'static str, func: &'static __contract_fn_set_registry::F) {
        __contract_fn_set_registry::register(name, func);
    }
}
#[doc(hidden)]
impl soroban_sdk::testutils::ContractFunctionSet for Contract {
    fn call(
        &self,
        func: &str,
        env: soroban_sdk::Env,
        args: &[soroban_sdk::Val],
    ) -> Option<soroban_sdk::Val> {
        __contract_fn_set_registry::call(func, env, args)
    }
}
impl Contract {
    pub fn empty() {}
}
#[doc(hidden)]
#[allow(non_snake_case)]
pub mod __Contract__empty__spec {
    #[doc(hidden)]
    #[allow(non_snake_case)]
    #[allow(non_upper_case_globals)]
    pub static __SPEC_XDR_FN_EMPTY: [u8; 28usize] = super::Contract::spec_xdr_empty();
}
impl Contract {
    #[allow(non_snake_case)]
    pub const fn spec_xdr_empty() -> [u8; 28usize] {
        *b"\0\0\0\0\0\0\0\0\0\0\0\x05empty\0\0\0\0\0\0\0\0\0\0\0"
    }
}
impl<'a> ContractClient<'a> {
    pub fn empty(&self) -> () {
        use core::ops::Not;
        let old_auth_manager = self
            .env
            .in_contract()
            .not()
            .then(|| self.env.host().snapshot_auth_manager().unwrap());
        {
            if let Some(set_auths) = self.set_auths {
                self.env.set_auths(set_auths);
            }
            if let Some(mock_auths) = self.mock_auths {
                self.env.mock_auths(mock_auths);
            }
            if self.mock_all_auths {
                if self.allow_non_root_auth {
                    self.env.mock_all_auths_allowing_non_root_auth();
                } else {
                    self.env.mock_all_auths();
                }
            }
        }
        use soroban_sdk::{FromVal, IntoVal};
        let res = self.env.invoke_contract(
            &self.address,
            &{
                #[allow(deprecated)]
                const SYMBOL: soroban_sdk::Symbol = soroban_sdk::Symbol::short("empty");
                SYMBOL
            },
            ::soroban_sdk::Vec::new(&self.env),
        );
        if let Some(old_auth_manager) = old_auth_manager {
            self.env.host().set_auth_manager(old_auth_manager).unwrap();
        }
        res
    }
    pub fn try_empty(
        &self,
    ) -> Result<
        Result<(), <() as soroban_sdk::TryFromVal<soroban_sdk::Env, soroban_sdk::Val>>::Error>,
        Result<soroban_sdk::Error, soroban_sdk::InvokeError>,
    > {
        use core::ops::Not;
        let old_auth_manager = self
            .env
            .in_contract()
            .not()
            .then(|| self.env.host().snapshot_auth_manager().unwrap());
        {
            if let Some(set_auths) = self.set_auths {
                self.env.set_auths(set_auths);
            }
            if let Some(mock_auths) = self.mock_auths {
                self.env.mock_auths(mock_auths);
            }
            if self.mock_all_auths {
                self.env.mock_all_auths();
            }
        }
        use soroban_sdk::{FromVal, IntoVal};
        let res = self.env.try_invoke_contract(
            &self.address,
            &{
                #[allow(deprecated)]
                const SYMBOL: soroban_sdk::Symbol = soroban_sdk::Symbol::short("empty");
                SYMBOL
            },
            ::soroban_sdk::Vec::new(&self.env),
        );
        if let Some(old_auth_manager) = old_auth_manager {
            self.env.host().set_auth_manager(old_auth_manager).unwrap();
        }
        res
    }
}
impl ContractArgs {
    #[inline(always)]
    #[allow(clippy::unused_unit)]
    pub fn empty<'i>() -> () {
        ()
    }
}
#[doc(hidden)]
#[allow(non_snake_case)]
pub mod __Contract__empty {
    use super::*;
    #[deprecated(note = "use `ContractClient::new(&env, &contract_id).empty` instead")]
    pub fn invoke_raw(env: soroban_sdk::Env) -> soroban_sdk::Val {
        <_ as soroban_sdk::IntoVal<soroban_sdk::Env, soroban_sdk::Val>>::into_val(
            #[allow(deprecated)]
            &<super::Contract>::empty(),
            &env,
        )
    }
    #[deprecated(note = "use `ContractClient::new(&env, &contract_id).empty` instead")]
    pub fn invoke_raw_slice(env: soroban_sdk::Env, args: &[soroban_sdk::Val]) -> soroban_sdk::Val {
        if args.len() != 0usize {
            {
                ::core::panicking::panic_fmt(format_args!(
                    "invalid number of input arguments: {0} expected, got {1}",
                    0usize,
                    args.len(),
                ));
            };
        }
        #[allow(deprecated)]
        invoke_raw(env)
    }
    #[deprecated(note = "use `ContractClient::new(&env, &contract_id).empty` instead")]
    pub extern "C" fn invoke_raw_extern() -> soroban_sdk::Val {
        #[allow(deprecated)]
        invoke_raw(soroban_sdk::Env::default())
    }
    use super::*;
}
#[doc(hidden)]
#[allow(non_snake_case)]
#[allow(unused)]
fn __Contract__2e1cfa82b035c26cbbbdae632cea070514eb8b773f616aaeaf668e2f0be8f10d_ctor() {
    #[allow(unsafe_code)]
    {
        #[link_section = ".init_array"]
        #[used]
        #[allow(non_upper_case_globals, non_snake_case)]
        #[doc(hidden)]
        static f: extern "C" fn() -> ::ctor::__support::CtorRetType = {
            #[link_section = ".text.startup"]
            #[allow(non_snake_case)]
            extern "C" fn f() -> ::ctor::__support::CtorRetType {
                unsafe {
                    __Contract__2e1cfa82b035c26cbbbdae632cea070514eb8b773f616aaeaf668e2f0be8f10d_ctor();
                };
                core::default::Default::default()
            }
            f
        };
    }
    {
        <Contract as soroban_sdk::testutils::ContractFunctionRegister>::register(
            "empty",
            #[allow(deprecated)]
            &__Contract__empty::invoke_raw_slice,
        );
    }
}
impl Contract {
    pub fn empty2() {}
}
#[doc(hidden)]
#[allow(non_snake_case)]
pub mod __Contract__empty2__spec {
    #[doc(hidden)]
    #[allow(non_snake_case)]
    #[allow(non_upper_case_globals)]
    pub static __SPEC_XDR_FN_EMPTY2: [u8; 28usize] = super::Contract::spec_xdr_empty2();
}
impl Contract {
    #[allow(non_snake_case)]
    pub const fn spec_xdr_empty2() -> [u8; 28usize] {
        *b"\0\0\0\0\0\0\0\0\0\0\0\x06empty2\0\0\0\0\0\0\0\0\0\0"
    }
}
impl<'a> ContractClient<'a> {
    pub fn empty2(&self) -> () {
        use core::ops::Not;
        let old_auth_manager = self
            .env
            .in_contract()
            .not()
            .then(|| self.env.host().snapshot_auth_manager().unwrap());
        {
            if let Some(set_auths) = self.set_auths {
                self.env.set_auths(set_auths);
            }
            if let Some(mock_auths) = self.mock_auths {
                self.env.mock_auths(mock_auths);
            }
            if self.mock_all_auths {
                if self.allow_non_root_auth {
                    self.env.mock_all_auths_allowing_non_root_auth();
                } else {
                    self.env.mock_all_auths();
                }
            }
        }
        use soroban_sdk::{FromVal, IntoVal};
        let res = self.env.invoke_contract(
            &self.address,
            &{
                #[allow(deprecated)]
                const SYMBOL: soroban_sdk::Symbol = soroban_sdk::Symbol::short("empty2");
                SYMBOL
            },
            ::soroban_sdk::Vec::new(&self.env),
        );
        if let Some(old_auth_manager) = old_auth_manager {
            self.env.host().set_auth_manager(old_auth_manager).unwrap();
        }
        res
    }
    pub fn try_empty2(
        &self,
    ) -> Result<
        Result<(), <() as soroban_sdk::TryFromVal<soroban_sdk::Env, soroban_sdk::Val>>::Error>,
        Result<soroban_sdk::Error, soroban_sdk::InvokeError>,
    > {
        use core::ops::Not;
        let old_auth_manager = self
            .env
            .in_contract()
            .not()
            .then(|| self.env.host().snapshot_auth_manager().unwrap());
        {
            if let Some(set_auths) = self.set_auths {
                self.env.set_auths(set_auths);
            }
            if let Some(mock_auths) = self.mock_auths {
                self.env.mock_auths(mock_auths);
            }
            if self.mock_all_auths {
                self.env.mock_all_auths();
            }
        }
        use soroban_sdk::{FromVal, IntoVal};
        let res = self.env.try_invoke_contract(
            &self.address,
            &{
                #[allow(deprecated)]
                const SYMBOL: soroban_sdk::Symbol = soroban_sdk::Symbol::short("empty2");
                SYMBOL
            },
            ::soroban_sdk::Vec::new(&self.env),
        );
        if let Some(old_auth_manager) = old_auth_manager {
            self.env.host().set_auth_manager(old_auth_manager).unwrap();
        }
        res
    }
}
impl ContractArgs {
    #[inline(always)]
    #[allow(clippy::unused_unit)]
    pub fn empty2<'i>() -> () {
        ()
    }
}
#[doc(hidden)]
#[allow(non_snake_case)]
pub mod __Contract__empty2 {
    use super::*;
    #[deprecated(note = "use `ContractClient::new(&env, &contract_id).empty2` instead")]
    pub fn invoke_raw(env: soroban_sdk::Env) -> soroban_sdk::Val {
        <_ as soroban_sdk::IntoVal<soroban_sdk::Env, soroban_sdk::Val>>::into_val(
            #[allow(deprecated)]
            &<super::Contract>::empty2(),
            &env,
        )
    }
    #[deprecated(note = "use `ContractClient::new(&env, &contract_id).empty2` instead")]
    pub fn invoke_raw_slice(env: soroban_sdk::Env, args: &[soroban_sdk::Val]) -> soroban_sdk::Val {
        if args.len() != 0usize {
            {
                ::core::panicking::panic_fmt(format_args!(
                    "invalid number of input arguments: {0} expected, got {1}",
                    0usize,
                    args.len(),
                ));
            };
        }
        #[allow(deprecated)]
        invoke_raw(env)
    }
    #[deprecated(note = "use `ContractClient::new(&env, &contract_id).empty2` instead")]
    pub extern "C" fn invoke_raw_extern() -> soroban_sdk::Val {
        #[allow(deprecated)]
        invoke_raw(soroban_sdk::Env::default())
    }
    use super::*;
}
#[doc(hidden)]
#[allow(non_snake_case)]
#[allow(unused)]
fn __Contract__a081c9c13231c3c184333e4fde14f4f10e045d30869e1b800f4338ab8a726ca4_ctor() {
    #[allow(unsafe_code)]
    {
        #[link_section = ".init_array"]
        #[used]
        #[allow(non_upper_case_globals, non_snake_case)]
        #[doc(hidden)]
        static f: extern "C" fn() -> ::ctor::__support::CtorRetType = {
            #[link_section = ".text.startup"]
            #[allow(non_snake_case)]
            extern "C" fn f() -> ::ctor::__support::CtorRetType {
                unsafe {
                    __Contract__a081c9c13231c3c184333e4fde14f4f10e045d30869e1b800f4338ab8a726ca4_ctor();
                };
                core::default::Default::default()
            }
            f
        };
    }
<<<<<<< HEAD
    __Contract__a081c9c13231c3c184333e4fde14f4f10e045d30869e1b800f4338ab8a726ca4_ctor___rust_ctor___ctor
};
pub struct TraitSpec;
/// Macro for `contractimpl`ing the default functions of the trait that are not overriden.
pub use __contractimpl_for_trait as Trait;
=======
    {
        <Contract as soroban_sdk::testutils::ContractFunctionRegister>::register(
            "empty2",
            #[allow(deprecated)]
            &__Contract__empty2::invoke_raw_slice,
        );
    }
}
>>>>>>> 7456be9d
trait Trait {
    fn empty3() {}
}
///TraitClient is a client for calling the contract defined in "Trait".
pub struct TraitClient<'a> {
    pub env: soroban_sdk::Env,
    pub address: soroban_sdk::Address,
    #[doc(hidden)]
    set_auths: Option<&'a [soroban_sdk::xdr::SorobanAuthorizationEntry]>,
    #[doc(hidden)]
    mock_auths: Option<&'a [soroban_sdk::testutils::MockAuth<'a>]>,
    #[doc(hidden)]
    mock_all_auths: bool,
    #[doc(hidden)]
    allow_non_root_auth: bool,
}
impl<'a> TraitClient<'a> {
    pub fn new(env: &soroban_sdk::Env, address: &soroban_sdk::Address) -> Self {
        Self {
            env: env.clone(),
            address: address.clone(),
            set_auths: None,
            mock_auths: None,
            mock_all_auths: false,
            allow_non_root_auth: false,
        }
    }
    /// Set authorizations in the environment which will be consumed by
    /// contracts when they invoke `Address::require_auth` or
    /// `Address::require_auth_for_args` functions.
    ///
    /// Requires valid signatures for the authorization to be successful.
    /// To mock auth without requiring valid signatures, use `mock_auths`.
    ///
    /// See `soroban_sdk::Env::set_auths` for more details and examples.
    pub fn set_auths(&self, auths: &'a [soroban_sdk::xdr::SorobanAuthorizationEntry]) -> Self {
        Self {
            env: self.env.clone(),
            address: self.address.clone(),
            set_auths: Some(auths),
            mock_auths: self.mock_auths.clone(),
            mock_all_auths: false,
            allow_non_root_auth: false,
        }
    }
    /// Mock authorizations in the environment which will cause matching invokes
    /// of `Address::require_auth` and `Address::require_auth_for_args` to
    /// pass.
    ///
    /// See `soroban_sdk::Env::set_auths` for more details and examples.
    pub fn mock_auths(&self, mock_auths: &'a [soroban_sdk::testutils::MockAuth<'a>]) -> Self {
        Self {
            env: self.env.clone(),
            address: self.address.clone(),
            set_auths: self.set_auths.clone(),
            mock_auths: Some(mock_auths),
            mock_all_auths: false,
            allow_non_root_auth: false,
        }
    }
    /// Mock all calls to the `Address::require_auth` and
    /// `Address::require_auth_for_args` functions in invoked contracts,
    /// having them succeed as if authorization was provided.
    ///
    /// See `soroban_sdk::Env::mock_all_auths` for more details and
    /// examples.
    pub fn mock_all_auths(&self) -> Self {
        Self {
            env: self.env.clone(),
            address: self.address.clone(),
            set_auths: None,
            mock_auths: None,
            mock_all_auths: true,
            allow_non_root_auth: false,
        }
    }
    /// A version of `mock_all_auths` that allows authorizations that
    /// are not present in the root invocation.
    ///
    /// Refer to `mock_all_auths` documentation for details and
    /// prefer using `mock_all_auths` unless non-root authorization is
    /// required.
    ///
    /// See `soroban_sdk::Env::mock_all_auths_allowing_non_root_auth`
    /// for more details and examples.
    pub fn mock_all_auths_allowing_non_root_auth(&self) -> Self {
        Self {
            env: self.env.clone(),
            address: self.address.clone(),
            set_auths: None,
            mock_auths: None,
            mock_all_auths: true,
            allow_non_root_auth: true,
        }
    }
}
impl<'a> TraitClient<'a> {
    pub fn empty3(&self) -> () {
        use core::ops::Not;
        let old_auth_manager = self
            .env
            .in_contract()
            .not()
            .then(|| self.env.host().snapshot_auth_manager().unwrap());
        {
            if let Some(set_auths) = self.set_auths {
                self.env.set_auths(set_auths);
            }
            if let Some(mock_auths) = self.mock_auths {
                self.env.mock_auths(mock_auths);
            }
            if self.mock_all_auths {
                if self.allow_non_root_auth {
                    self.env.mock_all_auths_allowing_non_root_auth();
                } else {
                    self.env.mock_all_auths();
                }
            }
        }
        use soroban_sdk::{FromVal, IntoVal};
        let res = self.env.invoke_contract(
            &self.address,
            &{
                #[allow(deprecated)]
                const SYMBOL: soroban_sdk::Symbol = soroban_sdk::Symbol::short("empty3");
                SYMBOL
            },
            ::soroban_sdk::Vec::new(&self.env),
        );
        if let Some(old_auth_manager) = old_auth_manager {
            self.env.host().set_auth_manager(old_auth_manager).unwrap();
        }
        res
    }
    pub fn try_empty3(
        &self,
    ) -> Result<
        Result<(), <() as soroban_sdk::TryFromVal<soroban_sdk::Env, soroban_sdk::Val>>::Error>,
        Result<soroban_sdk::Error, soroban_sdk::InvokeError>,
    > {
        use core::ops::Not;
        let old_auth_manager = self
            .env
            .in_contract()
            .not()
            .then(|| self.env.host().snapshot_auth_manager().unwrap());
        {
            if let Some(set_auths) = self.set_auths {
                self.env.set_auths(set_auths);
            }
            if let Some(mock_auths) = self.mock_auths {
                self.env.mock_auths(mock_auths);
            }
            if self.mock_all_auths {
                self.env.mock_all_auths();
            }
        }
        use soroban_sdk::{FromVal, IntoVal};
        let res = self.env.try_invoke_contract(
            &self.address,
            &{
                #[allow(deprecated)]
                const SYMBOL: soroban_sdk::Symbol = soroban_sdk::Symbol::short("empty3");
                SYMBOL
            },
            ::soroban_sdk::Vec::new(&self.env),
        );
        if let Some(old_auth_manager) = old_auth_manager {
            self.env.host().set_auth_manager(old_auth_manager).unwrap();
        }
        res
    }
}
///TraitArgs is a type for building arg lists for functions defined in "Trait".
pub struct TraitArgs;
impl TraitArgs {
    #[inline(always)]
    #[allow(clippy::unused_unit)]
    pub fn empty3<'i>() -> () {
        ()
    }
}
impl TraitSpec {
    #[allow(non_snake_case)]
    pub const fn spec_xdr_empty3() -> [u8; 28usize] {
        *b"\0\0\0\0\0\0\0\0\0\0\0\x06empty3\0\0\0\0\0\0\0\0\0\0"
    }
}
impl Trait for Contract {
    fn empty3() {}
}
#[doc(hidden)]
#[allow(non_snake_case)]
pub mod __Contract__empty3__spec {
    #[doc(hidden)]
    #[allow(non_snake_case)]
    #[allow(non_upper_case_globals)]
    pub static __SPEC_XDR_FN_EMPTY3: [u8; 28usize] = super::Contract::spec_xdr_empty3();
}
impl Contract {
    #[allow(non_snake_case)]
    pub const fn spec_xdr_empty3() -> [u8; 28usize] {
        *b"\0\0\0\0\0\0\0\0\0\0\0\x06empty3\0\0\0\0\0\0\0\0\0\0"
    }
}
impl<'a> ContractClient<'a> {
    pub fn empty3(&self) -> () {
        use core::ops::Not;
        let old_auth_manager = self
            .env
            .in_contract()
            .not()
            .then(|| self.env.host().snapshot_auth_manager().unwrap());
        {
            if let Some(set_auths) = self.set_auths {
                self.env.set_auths(set_auths);
            }
            if let Some(mock_auths) = self.mock_auths {
                self.env.mock_auths(mock_auths);
            }
            if self.mock_all_auths {
                if self.allow_non_root_auth {
                    self.env.mock_all_auths_allowing_non_root_auth();
                } else {
                    self.env.mock_all_auths();
                }
            }
        }
        use soroban_sdk::{FromVal, IntoVal};
        let res = self.env.invoke_contract(
            &self.address,
            &{
                #[allow(deprecated)]
                const SYMBOL: soroban_sdk::Symbol = soroban_sdk::Symbol::short("empty3");
                SYMBOL
            },
            ::soroban_sdk::Vec::new(&self.env),
        );
        if let Some(old_auth_manager) = old_auth_manager {
            self.env.host().set_auth_manager(old_auth_manager).unwrap();
        }
        res
    }
    pub fn try_empty3(
        &self,
    ) -> Result<
        Result<(), <() as soroban_sdk::TryFromVal<soroban_sdk::Env, soroban_sdk::Val>>::Error>,
        Result<soroban_sdk::Error, soroban_sdk::InvokeError>,
    > {
        use core::ops::Not;
        let old_auth_manager = self
            .env
            .in_contract()
            .not()
            .then(|| self.env.host().snapshot_auth_manager().unwrap());
        {
            if let Some(set_auths) = self.set_auths {
                self.env.set_auths(set_auths);
            }
            if let Some(mock_auths) = self.mock_auths {
                self.env.mock_auths(mock_auths);
            }
            if self.mock_all_auths {
                self.env.mock_all_auths();
            }
        }
        use soroban_sdk::{FromVal, IntoVal};
        let res = self.env.try_invoke_contract(
            &self.address,
            &{
                #[allow(deprecated)]
                const SYMBOL: soroban_sdk::Symbol = soroban_sdk::Symbol::short("empty3");
                SYMBOL
            },
            ::soroban_sdk::Vec::new(&self.env),
        );
        if let Some(old_auth_manager) = old_auth_manager {
            self.env.host().set_auth_manager(old_auth_manager).unwrap();
        }
        res
    }
}
impl ContractArgs {
    #[inline(always)]
    #[allow(clippy::unused_unit)]
    pub fn empty3<'i>() -> () {
        ()
    }
}
#[doc(hidden)]
#[allow(non_snake_case)]
pub mod __Contract__empty3 {
    use super::*;
    #[deprecated(note = "use `ContractClient::new(&env, &contract_id).empty3` instead")]
    pub fn invoke_raw(env: soroban_sdk::Env) -> soroban_sdk::Val {
        use super::Trait;
        <_ as soroban_sdk::IntoVal<soroban_sdk::Env, soroban_sdk::Val>>::into_val(
            #[allow(deprecated)]
            &<super::Contract>::empty3(),
            &env,
        )
    }
    #[deprecated(note = "use `ContractClient::new(&env, &contract_id).empty3` instead")]
    pub fn invoke_raw_slice(env: soroban_sdk::Env, args: &[soroban_sdk::Val]) -> soroban_sdk::Val {
        if args.len() != 0usize {
            {
                ::core::panicking::panic_fmt(format_args!(
                    "invalid number of input arguments: {0} expected, got {1}",
                    0usize,
                    args.len(),
                ));
            };
        }
        #[allow(deprecated)]
        invoke_raw(env)
    }
    #[deprecated(note = "use `ContractClient::new(&env, &contract_id).empty3` instead")]
    pub extern "C" fn invoke_raw_extern() -> soroban_sdk::Val {
        #[allow(deprecated)]
        invoke_raw(soroban_sdk::Env::default())
    }
    use super::*;
}
impl<'a> ContractClient<'a> {}
impl ContractArgs {}
#[doc(hidden)]
#[allow(non_snake_case)]
#[allow(unused)]
fn __Contract_Trait_2be3aa1100044a64e8135c570a7b382cebaca742493cf17b77052a7ae50fa889_ctor() {
    #[allow(unsafe_code)]
    {
        #[link_section = ".init_array"]
        #[used]
        #[allow(non_upper_case_globals, non_snake_case)]
        #[doc(hidden)]
        static f: extern "C" fn() -> ::ctor::__support::CtorRetType = {
            #[link_section = ".text.startup"]
            #[allow(non_snake_case)]
            extern "C" fn f() -> ::ctor::__support::CtorRetType {
                unsafe {
                    __Contract_Trait_2be3aa1100044a64e8135c570a7b382cebaca742493cf17b77052a7ae50fa889_ctor();
                };
                core::default::Default::default()
            }
            f
        };
    }
    {
        <Contract as soroban_sdk::testutils::ContractFunctionRegister>::register(
            "empty3",
            #[allow(deprecated)]
            &__Contract__empty3::invoke_raw_slice,
        );
    }
}
mod test {
    use crate::{Contract, ContractClient};
    use soroban_sdk::Env;
    extern crate test;
    #[rustc_test_marker = "test::test_hello"]
    #[doc(hidden)]
    pub const test_hello: test::TestDescAndFn = test::TestDescAndFn {
        desc: test::TestDesc {
            name: test::StaticTestName("test::test_hello"),
            ignore: false,
            ignore_message: ::core::option::Option::None,
            source_file: "tests/multiimpl/src/lib.rs",
            start_line: 34usize,
            start_col: 8usize,
            end_line: 34usize,
            end_col: 18usize,
            compile_fail: false,
            no_run: false,
            should_panic: test::ShouldPanic::No,
            test_type: test::TestType::UnitTest,
        },
        testfn: test::StaticTestFn(
            #[coverage(off)]
            || test::assert_test_result(test_hello()),
        ),
    };
    fn test_hello() {
        let e = Env::default();
        let contract_id = e.register(Contract, ());
        let client = ContractClient::new(&e, &contract_id);
        client.empty();
        client.empty2();
        client.empty3();
    }
}
#[rustc_main]
#[coverage(off)]
#[doc(hidden)]
pub fn main() -> () {
    extern crate test;
    test::test_main_static(&[&test_hello])
}<|MERGE_RESOLUTION|>--- conflicted
+++ resolved
@@ -456,13 +456,6 @@
             f
         };
     }
-<<<<<<< HEAD
-    __Contract__a081c9c13231c3c184333e4fde14f4f10e045d30869e1b800f4338ab8a726ca4_ctor___rust_ctor___ctor
-};
-pub struct TraitSpec;
-/// Macro for `contractimpl`ing the default functions of the trait that are not overriden.
-pub use __contractimpl_for_trait as Trait;
-=======
     {
         <Contract as soroban_sdk::testutils::ContractFunctionRegister>::register(
             "empty2",
@@ -471,7 +464,9 @@
         );
     }
 }
->>>>>>> 7456be9d
+pub struct TraitSpec;
+/// Macro for `contractimpl`ing the default functions of the trait that are not overriden.
+pub use __contractimpl_for_trait as Trait;
 trait Trait {
     fn empty3() {}
 }
