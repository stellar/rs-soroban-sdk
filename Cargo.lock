--- conflicted
+++ resolved
@@ -40,12 +40,8 @@
 name = "example_liqpool"
 version = "0.0.0"
 dependencies = [
-<<<<<<< HEAD
+ "stellar-contract-sdk",
  "stellar-xdr",
- "stellar_contract_sdk",
-=======
- "stellar-contract-sdk",
->>>>>>> 613ab77b
 ]
 
 [[package]]
@@ -125,22 +121,8 @@
 ]
 
 [[package]]
-<<<<<<< HEAD
-name = "stellar-xdr"
-version = "0.1.0"
-source = "git+https://github.com/stellar/rs-stellar-xdr#1985adaa89de0dbca4f1df37b9ef280cceef2c61"
-dependencies = [
- "base64",
- "byteorder",
-]
-
-[[package]]
-name = "stellar_contract_sdk"
-version = "0.0.1"
-=======
 name = "stellar-contract-sdk"
 version = "0.0.0"
->>>>>>> 613ab77b
 dependencies = [
  "im-rc",
  "num-bigint",
@@ -148,6 +130,15 @@
 ]
 
 [[package]]
+name = "stellar-xdr"
+version = "0.0.0"
+source = "git+https://github.com/stellar/rs-stellar-xdr#5cb081cb8bffdf0dc82b923ec13d2bda0d85a107"
+dependencies = [
+ "base64",
+ "byteorder",
+]
+
+[[package]]
 name = "test-bignum"
 version = "0.0.0"
 dependencies = [
