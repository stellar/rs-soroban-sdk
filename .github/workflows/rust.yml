--- conflicted
+++ resolved
@@ -21,11 +21,7 @@
 
   complete:
     if: always()
-<<<<<<< HEAD
-    needs: [fmt, check-git-rev-deps, semver-checks, build-and-test, build-fuzz, docs, readme, migration-docs, expand-tests]
-=======
-    needs: [fmt, check-git-rev-deps, semver-checks, build, test, build-fuzz, docs, readme, migration-docs]
->>>>>>> 194b0c50
+    needs: [fmt, check-git-rev-deps, semver-checks, build, test, build-fuzz, docs, readme, migration-docs, expand-tests]
     runs-on: ubuntu-latest
     steps:
     - if: contains(needs.*.result, 'failure') || contains(needs.*.result, 'cancelled')
@@ -64,11 +60,7 @@
     steps:
     - uses: actions/checkout@v3
     - run: rustup update
-<<<<<<< HEAD
-    - uses: stellar/binaries@v41
-=======
-    - uses: stellar/binaries@v45
->>>>>>> 194b0c50
+    - uses: stellar/binaries@v45
       with:
         name: cargo-semver-checks
         version: 0.44.0
