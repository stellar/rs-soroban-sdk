--- conflicted
+++ resolved
@@ -21,7 +21,7 @@
 
   complete:
     if: always()
-    needs: [fmt, check-git-rev-deps, semver-checks, build-and-test, build-fuzz, docs, readme, migration-docs, expand-test-wasms]
+    needs: [fmt, check-git-rev-deps, semver-checks, build, test, build-fuzz, docs, readme, migration-docs]
     runs-on: ubuntu-latest
     steps:
     - if: contains(needs.*.result, 'failure') || contains(needs.*.result, 'cancelled')
@@ -70,7 +70,7 @@
         --exclude soroban-token-spec
         --exclude stellar-asset-spec
 
-  build-and-test:
+  build:
     strategy:
       fail-fast: false
       matrix:
@@ -90,36 +90,20 @@
     steps:
     - uses: actions/checkout@v3
     - uses: stellar/actions/rust-cache@main
-<<<<<<< HEAD
-    - name: Install minimum supported Rust version
-=======
     - name: Install minimum supported rust version
->>>>>>> db7882d9
       if: matrix.rust == 'msrv'
       run: |
         msrv="$(make msrv)"
         rustup install $msrv
-<<<<<<< HEAD
-        rustup component add clippy rustfmt
-        rustup target add --toolchain $msrv ${{ matrix.sys.target }}
-        rustup target add --toolchain $msrv wasm32v1-none
-    - name: Install latest Rust version
-=======
         rustup component add --toolchain $msrv clippy rustfmt
         rustup target add --toolchain $msrv ${{ matrix.sys.target }}
         rustup target add --toolchain $msrv wasm32v1-none
     - name: Install latest rust version
       if: matrix.rust == 'latest'
->>>>>>> db7882d9
       run: |
         rustup update
         rustup target add ${{ matrix.sys.target }}
         rustup target add wasm32v1-none
-<<<<<<< HEAD
-    - name: Use the minimum supported Rust version
-      if: matrix.rust == 'msrv'
-      run: echo RUSTUP_TOOLCHAIN="$(make msrv) >> $GITHUB_ENV
-=======
     - name: Use the minimum supported rust version
       if: matrix.rust == 'msrv'
       run: echo RUSTUP_TOOLCHAIN="$(make msrv)" >> $GITHUB_ENV
@@ -178,7 +162,6 @@
     - name: Use the minimum supported rust version
       if: matrix.rust == 'msrv'
       run: echo RUSTUP_TOOLCHAIN="$(make msrv)" >> $GITHUB_ENV
->>>>>>> db7882d9
     - name: Error on warnings only for msrv
       if: matrix.rust == 'msrv'
       run: echo RUSTFLAGS='-Dwarnings' >> $GITHUB_ENV
@@ -187,32 +170,14 @@
       with:
         name: cargo-hack
         version: 0.5.28
-    - name: Build libs with current rust toolchain
-      run: make build-libs
-    - name: Build test wasms with current rust toolchain
-      run: make build-test-wasms TEST_CRATES_RUSTUP_TOOLCHAIN=
+    - name: Restore test wasms for tests from one of the msrv builds
+      uses: actions/download-artifact@v5
+      with:
+        name: test-wasms-msrv-x86_64-unknown-linux-gnu
+        path: target/wasm32v1-none/release/
     - name: Clear test snapshots for checking no diffs exists after test run
       run: rm -fr **/test_snapshots
-<<<<<<< HEAD
-    - name: Run test with current rust toolchain (will also rebuild test wasms with msrv rust toolchain for test reproducibility)
-      run: make build-test-wasms test
-=======
     - run: make test-only
->>>>>>> db7882d9
-    - name: Check no diffs exist
-      run: git add -N . && git diff HEAD --exit-code
-
-  build-fuzz:
-    runs-on: ubuntu-latest
-    steps:
-    - uses: actions/checkout@v3
-    - uses: stellar/actions/rust-cache@main
-    - run: rustup install nightly
-    - uses: stellar/binaries@v45
-      with:
-        name: cargo-fuzz
-        version: 0.13.1
-    - run: make build-fuzz
     - name: Check no diffs exist
       run: git add -N . && git diff HEAD --exit-code
 
@@ -251,13 +216,13 @@
     steps:
     - uses: actions/checkout@v5
     - uses: stellar/actions/rust-cache@main
-    - name: Install minimum supported Rust version
+    - name: Install minimum supported rust version
       if: matrix.rust == 'msrv'
       run: |
         msrv="$(make msrv)"
         rustup install $msrv
         rustup target add --toolchain $msrv wasm32v1-none
-    - name: Install latest Rust version
+    - name: Install latest rust version
       run: |
         rustup update
     - uses: stellar/binaries@v45
