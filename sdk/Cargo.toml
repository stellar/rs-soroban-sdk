[package]
name = "stellar-contract-sdk"
version = "0.0.0"
authors = ["Stellar Development Foundation <info@stellar.org>"]
license = "Apache-2.0"
edition = "2021"

[lib]
crate-type = ["cdylib", "rlib"]

[features]
testutils = ["stellar-contract-env-host/testutils"]

[dependencies]
stellar-contract-macros = { path = "../macros" }

[target.'cfg(target_family="wasm")'.dependencies]
stellar-contract-env-panic-handler-wasm32-unreachable = { git = "https://github.com/stellar/rs-stellar-contract-env", rev = "894a749d" }
stellar-contract-env-guest = { git = "https://github.com/stellar/rs-stellar-contract-env", rev = "894a749d" }
# stellar-contract-env-guest = { path = "../../rs-stellar-contract-env/stellar-contract-env-guest" }

[target.'cfg(not(target_family="wasm"))'.dependencies]
stellar-contract-env-host = { git = "https://github.com/stellar/rs-stellar-contract-env", rev = "894a749d" }
# stellar-contract-env-host = { path = "../../rs-stellar-contract-env/stellar-contract-env-host" }

[dev-dependencies]
<<<<<<< HEAD
stellar-xdr = { git = "https://github.com/stellar/rs-stellar-xdr", rev = "5b51e6fc", features = ["next", "std"] }
=======
stellar-xdr = { git = "https://github.com/stellar/rs-stellar-xdr", rev = "0edf9326", features = ["next", "std"] }
>>>>>>> c63208c5
trybuild = "1.0.63"<|MERGE_RESOLUTION|>--- conflicted
+++ resolved
@@ -24,9 +24,5 @@
 # stellar-contract-env-host = { path = "../../rs-stellar-contract-env/stellar-contract-env-host" }
 
 [dev-dependencies]
-<<<<<<< HEAD
-stellar-xdr = { git = "https://github.com/stellar/rs-stellar-xdr", rev = "5b51e6fc", features = ["next", "std"] }
-=======
 stellar-xdr = { git = "https://github.com/stellar/rs-stellar-xdr", rev = "0edf9326", features = ["next", "std"] }
->>>>>>> c63208c5
 trybuild = "1.0.63"