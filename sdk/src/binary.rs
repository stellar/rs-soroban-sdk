use core::{
    cmp::Ordering,
    fmt::Debug,
    iter::FusedIterator,
    ops::{Bound, RangeBounds},
};

use super::{
    env::internal::Env as _, xdr::ScObjectType, ConversionError, Env, EnvObj, EnvVal, RawVal,
    RawValConvertible,
};

pub trait FixedLengthBinary {
    fn put(&mut self, i: u32, v: u8);

    fn get(&self, i: u32) -> u8;

    fn is_empty(&self) -> bool;

    fn len(&self) -> u32;

    fn front(&self) -> u8;

    fn back(&self) -> u8;
}

pub trait VariableLengthBinary: FixedLengthBinary {
    fn del(&mut self, i: u32);

    fn push(&mut self, x: u8);

    fn pop(&mut self);

    fn insert(&mut self, i: u32, x: u8);

    fn append(&mut self, other: &Binary);
}

#[derive(Clone)]
#[repr(transparent)]
pub struct Binary(EnvObj);

impl Eq for Binary {}

impl PartialEq for Binary {
    fn eq(&self, other: &Self) -> bool {
        self.partial_cmp(other) == Some(Ordering::Equal)
    }
}

impl PartialOrd for Binary {
    fn partial_cmp(&self, other: &Self) -> Option<Ordering> {
        Some(Ord::cmp(self, other))
    }
}

impl Ord for Binary {
    fn cmp(&self, other: &Self) -> core::cmp::Ordering {
        let env = self.env();
        let v = env.obj_cmp(self.0.to_raw(), other.0.to_raw());
        let i = i32::try_from(v).unwrap();
        i.cmp(&0)
    }
}

impl TryFrom<EnvVal> for Binary {
    type Error = ConversionError;

    #[inline(always)]
    fn try_from(ev: EnvVal) -> Result<Self, Self::Error> {
        let obj: EnvObj = ev.try_into()?;
        obj.try_into()
    }
}

impl TryFrom<EnvObj> for Binary {
    type Error = ConversionError;

    #[inline(always)]
    fn try_from(obj: EnvObj) -> Result<Self, Self::Error> {
        if obj.as_tagged().is_obj_type(ScObjectType::Binary) {
            Ok(unsafe { Binary::unchecked_new(obj) })
        } else {
            Err(ConversionError {})
        }
    }
}

impl From<Binary> for RawVal {
    #[inline(always)]
    fn from(v: Binary) -> Self {
        v.0.into()
    }
}

impl From<Binary> for EnvVal {
    #[inline(always)]
    fn from(v: Binary) -> Self {
        v.0.into()
    }
}

impl From<Binary> for EnvObj {
    #[inline(always)]
    fn from(v: Binary) -> Self {
        v.0
    }
}

impl FixedLengthBinary for Binary {
    #[inline(always)]
    fn put(&mut self, i: u32, v: u8) {
        let v32: u32 = v.into();
        self.0 = self
            .env()
            .binary_put(self.0.to_tagged(), i.into(), v32.into())
            .in_env(self.env());
    }

    #[inline(always)]
    fn get(&self, i: u32) -> u8 {
        let res32: u32 = self
            .env()
            .binary_get(self.0.to_tagged(), i.into())
            .try_into()
            .unwrap();
        res32.try_into().unwrap()
    }

    #[inline(always)]
    fn is_empty(&self) -> bool {
        self.env().binary_len(self.0.to_tagged()).is_u32_zero()
    }

    #[inline(always)]
    fn len(&self) -> u32 {
        self.env()
            .binary_len(self.0.to_tagged())
            .try_into()
            .unwrap()
    }

    #[inline(always)]
    fn front(&self) -> u8 {
        let res32: u32 = self
            .env()
            .binary_front(self.0.to_tagged())
            .try_into()
            .unwrap();
        res32.try_into().unwrap()
    }

    #[inline(always)]
    fn back(&self) -> u8 {
        let res32: u32 = self
            .env()
            .binary_back(self.0.to_tagged())
            .try_into()
            .unwrap();
        res32.try_into().unwrap()
    }
}

impl VariableLengthBinary for Binary {
    #[inline(always)]
    fn del(&mut self, i: u32) {
        self.0 = self
            .env()
            .binary_del(self.0.to_tagged(), i.into())
            .in_env(self.env());
    }

    #[inline(always)]
    fn push(&mut self, x: u8) {
        let x32: u32 = x.into();
        self.0 = self
            .env()
            .binary_push(self.0.to_tagged(), x32.into())
            .in_env(self.env());
    }

    #[inline(always)]
    fn pop(&mut self) {
        self.0 = self.env().binary_pop(self.0.to_tagged()).in_env(self.env());
    }

    #[inline(always)]
    fn insert(&mut self, i: u32, x: u8) {
        let x32: u32 = x.into();
        self.0 = self
            .env()
            .binary_insert(self.0.to_tagged(), i.into(), x32.into())
            .in_env(self.env());
    }

    #[inline(always)]
    fn append(&mut self, other: &Binary) {
        self.0 = self
            .env()
            .binary_append(self.0.to_tagged(), other.0.to_tagged())
            .in_env(self.env());
    }
}

impl Debug for Binary {
    fn fmt(&self, f: &mut core::fmt::Formatter<'_>) -> core::fmt::Result {
        write!(f, "Binary(")?;
        let mut iter = self.iter();
        if let Some(x) = iter.next() {
            write!(f, "{:?}", x)?;
        }
        for x in iter {
            write!(f, ", {:?}", x)?;
        }
        write!(f, ")")?;
        Ok(())
    }
}

impl Binary {
    #[inline(always)]
    unsafe fn unchecked_new(obj: EnvObj) -> Self {
        Self(obj)
    }

    #[inline(always)]
    fn env(&self) -> &Env {
        self.0.env()
    }

    #[inline(always)]
    pub fn new(env: &Env) -> Binary {
        let obj = env.binary_new().in_env(env);
        unsafe { Self::unchecked_new(obj) }
    }

    #[must_use]
    pub fn slice(&self, r: impl RangeBounds<u32>) -> Self {
        let start_bound = match r.start_bound() {
            Bound::Included(s) => *s,
            Bound::Excluded(s) => *s + 1,
            Bound::Unbounded => 0,
        };
        let end_bound = match r.end_bound() {
            Bound::Included(s) => *s + 1,
            Bound::Excluded(s) => *s,
            Bound::Unbounded => self.len(),
        };
        let env = self.env();
        let bin = env.binary_slice(self.0.to_tagged(), start_bound.into(), end_bound.into());
        unsafe { Self::unchecked_new(bin.in_env(env)) }
    }

    pub fn iter(&self) -> BinIter {
        self.clone().into_iter()
    }
}

impl IntoIterator for Binary {
    type Item = u8;
    type IntoIter = BinIter;

    fn into_iter(self) -> Self::IntoIter {
        BinIter(self)
    }
}

#[derive(Clone)]
pub struct BinIter(Binary);

impl BinIter {
    fn into_bin(self) -> Binary {
        self.0
    }
}

impl Iterator for BinIter {
    type Item = u8;

    fn next(&mut self) -> Option<Self::Item> {
        if self.0.len() == 0 {
            None
        } else {
            let val = self.0.env().binary_front(self.0 .0.to_object());
            self.0 = self.0.slice(1..);
            let val = unsafe { <u32 as RawValConvertible>::unchecked_from_val(val) } as u8;
            Some(val)
        }
    }

    fn size_hint(&self) -> (usize, Option<usize>) {
        let len = self.0.len() as usize;
        (len, Some(len))
    }
}

impl DoubleEndedIterator for BinIter {
    fn next_back(&mut self) -> Option<Self::Item> {
        let len = self.0.len();
        if len == 0 {
            None
        } else {
            let val = self.0.env().binary_back(self.0 .0.to_object());
            self.0 = self.0.slice(..len - 1);
            let val = unsafe { <u32 as RawValConvertible>::unchecked_from_val(val) } as u8;
            Some(val)
        }
    }
}

impl FusedIterator for BinIter {}

impl ExactSizeIterator for BinIter {
    fn len(&self) -> usize {
        self.0.len() as usize
    }
}

#[derive(Clone)]
#[repr(transparent)]
pub struct ArrayBinary<const N: u32>(Binary);

impl<const N: u32> Eq for ArrayBinary<N> {}

impl<const N: u32> PartialEq for ArrayBinary<N> {
    fn eq(&self, other: &Self) -> bool {
        self.partial_cmp(other) == Some(Ordering::Equal)
    }
}

impl<const N: u32> PartialOrd for ArrayBinary<N> {
    fn partial_cmp(&self, other: &Self) -> Option<Ordering> {
        Some(Ord::cmp(self, other))
    }
}

impl<const N: u32> Ord for ArrayBinary<N> {
    fn cmp(&self, other: &Self) -> core::cmp::Ordering {
        self.0.cmp(&other.0)
    }
}

impl<const N: u32> FixedLengthBinary for ArrayBinary<N> {
    #[inline(always)]
    fn put(&mut self, i: u32, v: u8) {
        self.0.put(i, v);
    }

    #[inline(always)]
    fn get(&self, i: u32) -> u8 {
        self.0.get(i)
    }

    #[inline(always)]
    fn is_empty(&self) -> bool {
        false
    }

    #[inline(always)]
    fn len(&self) -> u32 {
        N
    }

    #[inline(always)]
    fn front(&self) -> u8 {
        self.0.front()
    }

    #[inline(always)]
    fn back(&self) -> u8 {
        self.0.back()
    }
}

impl<const N: u32> TryFrom<EnvVal> for ArrayBinary<N> {
    type Error = ConversionError;

    #[inline(always)]
    fn try_from(ev: EnvVal) -> Result<Self, Self::Error> {
        let obj: EnvObj = ev.try_into()?;
        obj.try_into()
    }
}

impl<const N: u32> TryFrom<EnvObj> for ArrayBinary<N> {
    type Error = ConversionError;

    #[inline(always)]
    fn try_from(obj: EnvObj) -> Result<Self, Self::Error> {
        let bin: Binary = obj.try_into()?;
        bin.try_into()
    }
}

impl<const N: u32> TryFrom<Binary> for ArrayBinary<N> {
    type Error = ConversionError;

    #[inline(always)]
    fn try_from(bin: Binary) -> Result<Self, Self::Error> {
        if bin.len() == N {
            Ok(Self(bin))
        } else {
            Err(ConversionError {})
        }
    }
}

impl<const N: u32> From<ArrayBinary<N>> for RawVal {
    #[inline(always)]
    fn from(v: ArrayBinary<N>) -> Self {
        v.0.into()
    }
}

impl<const N: u32> From<ArrayBinary<N>> for EnvVal {
    #[inline(always)]
    fn from(v: ArrayBinary<N>) -> Self {
        v.0.into()
    }
}

impl<const N: u32> From<ArrayBinary<N>> for EnvObj {
    #[inline(always)]
    fn from(v: ArrayBinary<N>) -> Self {
        v.0.into()
    }
}

impl<const N: u32> From<ArrayBinary<N>> for Binary {
    #[inline(always)]
    fn from(v: ArrayBinary<N>) -> Self {
        v.0
    }
}

impl<const N: u32> Debug for ArrayBinary<N> {
    fn fmt(&self, f: &mut core::fmt::Formatter<'_>) -> core::fmt::Result {
        write!(f, "ArrayBinary{{length = {}, ", N)?;
        write!(f, "{:?}}}", self.0)?;
        Ok(())
    }
}

<<<<<<< HEAD
=======
impl<const N: u32> ArrayBinary<N> {
    pub fn iter(&self) -> BinIter {
        self.clone().into_iter()
    }
}

impl<const N: u32> IntoIterator for ArrayBinary<N> {
    type Item = u8;

    type IntoIter = BinIter;

    fn into_iter(self) -> Self::IntoIter {
        BinIter(self.0)
    }
}

>>>>>>> 3edacd9b
#[cfg(test)]
mod test {
    use super::*;

    #[test]
    fn test_bin() {
        let env = Env::default();

        let mut bin = Binary::new(&env);
        assert_eq!(bin.len(), 0);
        bin.push(10);
        assert_eq!(bin.len(), 1);
        bin.push(20);
        assert_eq!(bin.len(), 2);
        bin.push(30);
        assert_eq!(bin.len(), 3);
        println!("{:?}", bin);

        let bin_ref = &bin;
        assert_eq!(bin_ref.len(), 3);

        let mut bin_copy = bin.clone();
        assert!(bin == bin_copy);
        assert_eq!(bin_copy.len(), 3);
        bin_copy.push(40);
        assert_eq!(bin_copy.len(), 4);
        assert!(bin != bin_copy);

        assert_eq!(bin.len(), 3);
        assert_eq!(bin_ref.len(), 3);

        bin_copy.pop();
        assert!(bin == bin_copy);

        let bad_fixed: Result<ArrayBinary<4>, ConversionError> = bin.try_into();
        assert!(bad_fixed.is_err());
        let fixed: ArrayBinary<3> = bin_copy.try_into().unwrap();
        println!("{:?}", fixed);
<<<<<<< HEAD
=======
    }

    #[test]
    fn test_bin_iter() {
        let env = Env::default();
        let mut bin = Binary::new(&env);
        bin.push(10);
        bin.push(20);
        bin.push(30);
        let mut iter = bin.iter();
        assert_eq!(iter.next(), Some(10));
        assert_eq!(iter.next(), Some(20));
        assert_eq!(iter.next(), Some(30));
        assert_eq!(iter.next(), None);
        assert_eq!(iter.next(), None);
        let mut iter = bin.iter();
        assert_eq!(iter.next(), Some(10));
        assert_eq!(iter.next_back(), Some(30));
        assert_eq!(iter.next_back(), Some(20));
        assert_eq!(iter.next_back(), None);
        assert_eq!(iter.next_back(), None);

        let fixed: ArrayBinary<3> = bin.try_into().unwrap();
        let mut iter = fixed.iter();
        assert_eq!(iter.next(), Some(10));
        assert_eq!(iter.next(), Some(20));
        assert_eq!(iter.next(), Some(30));
        assert_eq!(iter.next(), None);
        assert_eq!(iter.next(), None);
        let mut iter = fixed.iter();
        assert_eq!(iter.next(), Some(10));
        assert_eq!(iter.next_back(), Some(30));
        assert_eq!(iter.next_back(), Some(20));
        assert_eq!(iter.next_back(), None);
        assert_eq!(iter.next_back(), None);
>>>>>>> 3edacd9b
    }
}<|MERGE_RESOLUTION|>--- conflicted
+++ resolved
@@ -441,8 +441,6 @@
     }
 }
 
-<<<<<<< HEAD
-=======
 impl<const N: u32> ArrayBinary<N> {
     pub fn iter(&self) -> BinIter {
         self.clone().into_iter()
@@ -459,7 +457,6 @@
     }
 }
 
->>>>>>> 3edacd9b
 #[cfg(test)]
 mod test {
     use super::*;
@@ -498,8 +495,6 @@
         assert!(bad_fixed.is_err());
         let fixed: ArrayBinary<3> = bin_copy.try_into().unwrap();
         println!("{:?}", fixed);
-<<<<<<< HEAD
-=======
     }
 
     #[test]
@@ -535,6 +530,5 @@
         assert_eq!(iter.next_back(), Some(20));
         assert_eq!(iter.next_back(), None);
         assert_eq!(iter.next_back(), None);
->>>>>>> 3edacd9b
     }
 }