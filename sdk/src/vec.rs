use core::marker::PhantomData;

use super::{
    xdr::ScObjectType, Env, EnvBase, EnvObj, EnvTrait, EnvVal, EnvValType, OrAbort, RawVal,
};

#[derive(Clone)]
#[repr(transparent)]
pub struct Vec<T>(EnvObj, PhantomData<T>);

impl<T: EnvValType<Env>> EnvValType<Env> for Vec<T> {
    fn into_env_val(self, env: &Env) -> EnvVal {
        self.env().check_same_env(env);
        self.0.into()
    }

    fn into_raw_val(self, env: &Env) -> RawVal {
        self.env().check_same_env(env);
        self.0.as_raw_val()
    }

    fn try_from_env_val(ev: EnvVal) -> Option<Self> {
        let obj: EnvObj = ev.try_into().ok()?;
        if obj.is_obj_type(ScObjectType::ScoVec) {
            Some(unsafe { Vec::<T>::unchecked_new(obj) })
        } else {
            None
        }
    }
}

impl<T: EnvValType<Env>> TryFrom<EnvObj> for Vec<T> {
    type Error = ();

    fn try_from(obj: EnvObj) -> Result<Self, Self::Error> {
        if obj.is_obj_type(ScObjectType::ScoVec) {
            Ok(Vec(obj, PhantomData))
        } else {
            Err(())
        }
    }
}

impl<T: EnvValType<Env>> From<Vec<T>> for EnvObj {
    #[inline(always)]
    fn from(v: Vec<T>) -> Self {
        v.0
    }
}

impl<T: EnvValType<Env>> From<Vec<T>> for EnvVal {
    #[inline(always)]
    fn from(v: Vec<T>) -> Self {
        v.0.into()
    }
}

impl<T: EnvValType<Env>> From<Vec<T>> for RawVal {
    #[inline(always)]
    fn from(v: Vec<T>) -> Self {
        v.0.into()
    }
}

impl<T: EnvValType<Env>> Vec<T> {
    unsafe fn unchecked_new(obj: EnvObj) -> Self {
        Self(obj, PhantomData)
    }

    fn env(&self) -> &Env {
        &self.0.env()
    }

    #[inline(always)]
    pub fn new(env: &Env) -> Vec<T> {
<<<<<<< HEAD
        let val = env.vec_new();
        let obj: EnvObj = val.in_env(env);
=======
        let obj = env.vec_new().in_env(env);
>>>>>>> 94c8dc2f
        unsafe { Self::unchecked_new(obj) }
    }

    #[inline(always)]
    pub fn get(&self, i: u32) -> T {
        let env = self.env();
        let val = env.vec_get(self.0.as_raw_obj(), i.into());
        T::try_from_raw_val(env, val).or_abort()
    }

    // TODO: Do we need to check_same_env for the env potentially stored in
    // values of T? T values may be objects containing an Env?

    #[inline(always)]
    pub fn put(&mut self, i: u32, v: T) {
        let env = self.env();
        let vec = env.vec_put(self.0.as_raw_obj(), i.into(), v.into_raw_val(env));
        self.0 = vec.in_env(env);
    }

    #[inline(always)]
    pub fn del(&mut self, i: u32) {
        let env = self.env();
        let vec = env.vec_del(self.0.as_raw_obj(), i.into());
        self.0 = vec.in_env(env);
    }

    #[inline(always)]
    pub fn len(&self) -> u32 {
        let env = self.env();
        let val = env.vec_len(self.0.as_raw_obj());
        u32::try_from(val).or_abort()
    }

    #[inline(always)]
    pub fn push(&mut self, x: T) {
        let env = self.env();
        let vec = env.vec_push(self.0.as_raw_obj(), x.into_raw_val(env));
        self.0 = vec.in_env(env);
    }

    #[inline(always)]
    pub fn pop(&mut self) {
        let env = self.env();
        let vec = env.vec_pop(self.0.as_raw_obj());
        self.0 = vec.in_env(env);
    }

    #[inline(always)]
    pub fn take(&mut self, n: u32) {
        let env = self.env();
        let vec = env.vec_take(self.0.as_raw_obj(), n.into());
        self.0 = vec.in_env(env);
    }

    #[inline(always)]
    pub fn drop(&mut self, n: u32) {
        let env = self.0.env();
        let vec = env.vec_drop(self.0.as_raw_obj(), n.into());
        self.0 = vec.in_env(env);
    }

    #[inline(always)]
    pub fn front(&self) -> T {
        let env = self.0.env();
        let val = env.vec_front(self.0.as_raw_obj());
        T::try_from_raw_val(env, val).or_abort()
    }

    #[inline(always)]
    pub fn back(&self) -> T {
        let env = self.env();
        let val = env.vec_back(self.0.as_raw_obj());
        T::try_from_raw_val(env, val).or_abort()
    }

    #[inline(always)]
    pub fn insert(&mut self, i: u32, x: T) {
        let env = self.env();
        let vec = env.vec_put(self.0.as_raw_obj(), i.into(), x.into_raw_val(env));
        self.0 = vec.in_env(env);
    }

    #[inline(always)]
    pub fn append(&mut self, other: Vec<T>) {
        let env = self.env();
<<<<<<< HEAD
        let vec = env.vec_append(self.0.as_raw_obj(), other.0.into());
=======
        let vec = env.vec_append(self.0.as_raw_obj(), other.0.as_raw_obj());
>>>>>>> 94c8dc2f
        self.0 = vec.in_env(env);
    }
}

#[cfg(test)]
mod test {
    use super::*;

    #[test]
    fn test_vec_raw_val_type() {
        let env = Env::default();

        let mut vec = Vec::<u32>::new(&env);
        assert_eq!(vec.len(), 0);
        vec.push(10);
        assert_eq!(vec.len(), 1);
        vec.push(20);
        assert_eq!(vec.len(), 2);
        vec.push(30);
        assert_eq!(vec.len(), 3);

        let vec_ref = &vec;
        assert_eq!(vec_ref.len(), 3);

        let mut vec_copy = vec.clone();
        assert_eq!(vec_copy.len(), 3);
        vec_copy.push(40);
        assert_eq!(vec_copy.len(), 4);

        assert_eq!(vec.len(), 3);
        assert_eq!(vec_ref.len(), 3);
    }

    #[test]
    fn test_vec_env_val_type() {
        let env = Env::default();

        let mut vec = Vec::<i64>::new(&env);
        assert_eq!(vec.len(), 0);
        vec.push(-10);
        assert_eq!(vec.len(), 1);
        vec.push(20);
        assert_eq!(vec.len(), 2);
        vec.push(-30);
        assert_eq!(vec.len(), 3);

        let vec_ref = &vec;
        assert_eq!(vec_ref.len(), 3);

        let mut vec_copy = vec.clone();
        assert_eq!(vec_copy.len(), 3);
        vec_copy.push(40);
        assert_eq!(vec_copy.len(), 4);

        assert_eq!(vec.len(), 3);
        assert_eq!(vec_ref.len(), 3);
    }

    #[test]
    fn test_vec_recursive() {
        let env = Env::default();

        let mut vec_inner = Vec::<i64>::new(&env);
        vec_inner.push(-10);
        assert_eq!(vec_inner.len(), 1);

        let mut vec_outer = Vec::<Vec<i64>>::new(&env);
        vec_outer.push(vec_inner);
        assert_eq!(vec_outer.len(), 1);
    }
}<|MERGE_RESOLUTION|>--- conflicted
+++ resolved
@@ -73,12 +73,7 @@
 
     #[inline(always)]
     pub fn new(env: &Env) -> Vec<T> {
-<<<<<<< HEAD
-        let val = env.vec_new();
-        let obj: EnvObj = val.in_env(env);
-=======
         let obj = env.vec_new().in_env(env);
->>>>>>> 94c8dc2f
         unsafe { Self::unchecked_new(obj) }
     }
 
@@ -165,11 +160,7 @@
     #[inline(always)]
     pub fn append(&mut self, other: Vec<T>) {
         let env = self.env();
-<<<<<<< HEAD
-        let vec = env.vec_append(self.0.as_raw_obj(), other.0.into());
-=======
         let vec = env.vec_append(self.0.as_raw_obj(), other.0.as_raw_obj());
->>>>>>> 94c8dc2f
         self.0 = vec.in_env(env);
     }
 }
