--- conflicted
+++ resolved
@@ -247,11 +247,7 @@
     }
 
     #[inline(always)]
-<<<<<<< HEAD
-    pub fn pop_back(&mut self) -> Option<Result<T, T::Error>> {
-=======
-    pub fn pop(&mut self) -> Result<T, VecAccessError<T>> {
->>>>>>> d36ecf3c
+    pub fn pop(&mut self) -> Option<Result<T, T::Error>> {
         let last = self.last()?;
         let env = self.env();
         let vec = env.vec_pop(self.0.to_tagged());
@@ -260,14 +256,7 @@
     }
 
     #[inline(always)]
-<<<<<<< HEAD
-    pub fn pop_back_unchecked(&mut self) -> Result<T, T::Error> {
-=======
-    pub fn pop_unchecked(&mut self) -> T
-    where
-        T::Error: Debug,
-    {
->>>>>>> d36ecf3c
+    pub fn pop_unchecked(&mut self) -> Result<T, T::Error> {
         let last = self.last_unchecked();
         let env = self.env();
         let vec = env.vec_pop(self.0.to_tagged());
