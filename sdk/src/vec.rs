--- conflicted
+++ resolved
@@ -1,8 +1,4 @@
-<<<<<<< HEAD
-use core::cmp::Ordering;
-=======
-use core::{cmp::Ordering, fmt::Debug, marker::PhantomData};
->>>>>>> 4ea8827d
+use core::{cmp::Ordering, fmt::Debug};
 
 use super::{
     env::internal::Env as _, xdr::ScObjectType, ConversionError, Env, EnvObj, EnvVal, IntoVal,
@@ -97,14 +93,10 @@
     }
 
     #[inline(always)]
-<<<<<<< HEAD
-    pub fn get<T: TryFromVal<Env, RawVal>>(&self, i: u32) -> T {
-=======
-    pub fn get(&self, i: u32) -> T
+    pub fn get<T: TryFromVal<Env, RawVal>>(&self, i: u32) -> T
     where
         T::Error: Debug,
     {
->>>>>>> 4ea8827d
         let env = self.env();
         let val = env.vec_get(self.0.to_tagged(), i.into());
         T::try_from_val(env, val).unwrap()
@@ -154,28 +146,20 @@
     }
 
     #[inline(always)]
-<<<<<<< HEAD
-    pub fn front<T: TryFromVal<Env, RawVal>>(&self) -> T {
-=======
-    pub fn front(&self) -> T
+    pub fn front<T: TryFromVal<Env, RawVal>>(&self) -> T
     where
         T::Error: Debug,
     {
->>>>>>> 4ea8827d
         let env = self.0.env();
         let val = env.vec_front(self.0.to_tagged());
         T::try_from_val(env, val).unwrap()
     }
 
     #[inline(always)]
-<<<<<<< HEAD
-    pub fn back<T: TryFromVal<Env, RawVal>>(&self) -> T {
-=======
-    pub fn back(&self) -> T
+    pub fn back<T: TryFromVal<Env, RawVal>>(&self) -> T
     where
         T::Error: Debug,
     {
->>>>>>> 4ea8827d
         let env = self.env();
         let val = env.vec_back(self.0.to_tagged());
         T::try_from_val(env, val).unwrap()
