use core::marker::PhantomData;

<<<<<<< HEAD
use super::{
    xdr::ScObjectType, Env, EnvBase, EnvObj, EnvTrait, EnvVal, EnvValType, OrAbort, RawVal,
};
=======
use super::{xdr::ScObjectType, Env, EnvObj, EnvRawValConvertible, EnvTrait, OrAbort, RawVal};
>>>>>>> 6bd614be

#[derive(Clone)]
#[repr(transparent)]
pub struct Vec<T>(EnvObj, PhantomData<T>);

<<<<<<< HEAD
impl<T: EnvValType<Env>> EnvValType<Env> for Vec<T> {
    fn into_env_val(self, env: &Env) -> EnvVal {
        self.env().check_same_env(env);
        self.0.into()
    }

    fn into_raw_val(self, env: &Env) -> RawVal {
        self.env().check_same_env(env);
        self.0.as_raw_val()
    }

    fn try_from_env_val(ev: EnvVal) -> Option<Self> {
        let obj: EnvObj = ev.try_into().ok()?;
        if obj.is_obj_type(ScObjectType::ScoVec) {
            Some(unsafe { Vec::<T>::unchecked_new(obj) })
        } else {
            None
        }
    }
}

impl<T: EnvValType<Env>> TryFrom<EnvObj> for Vec<T> {
=======
impl<T: EnvRawValConvertible> TryFrom<EnvObj> for Vec<T> {
>>>>>>> 6bd614be
    type Error = ();

    fn try_from(obj: EnvObj) -> Result<Self, Self::Error> {
        if obj.as_tagged().is_obj_type(ScObjectType::ScoVec) {
            Ok(Vec(obj, PhantomData))
        } else {
            Err(())
        }
    }
}

<<<<<<< HEAD
impl<T: EnvValType<Env>> From<Vec<T>> for EnvObj {
=======
impl<T: EnvRawValConvertible> From<Vec<T>> for EnvObj {
>>>>>>> 6bd614be
    #[inline(always)]
    fn from(v: Vec<T>) -> Self {
        v.0
    }
}

<<<<<<< HEAD
impl<T: EnvValType<Env>> From<Vec<T>> for EnvVal {
=======
impl<T: EnvRawValConvertible> From<Vec<T>> for RawVal {
>>>>>>> 6bd614be
    #[inline(always)]
    fn from(v: Vec<T>) -> Self {
        v.0.into()
    }
}

<<<<<<< HEAD
impl<T: EnvValType<Env>> From<Vec<T>> for RawVal {
    #[inline(always)]
    fn from(v: Vec<T>) -> Self {
        v.0.into()
    }
}

impl<T: EnvValType<Env>> Vec<T> {
=======
impl<T: EnvRawValConvertible> Vec<T> {
>>>>>>> 6bd614be
    unsafe fn unchecked_new(obj: EnvObj) -> Self {
        Self(obj, PhantomData)
    }

    fn env(&self) -> &Env {
        &self.0.env()
    }

    #[inline(always)]
    pub fn new(env: &Env) -> Vec<T> {
        let obj = env.vec_new().in_env(env);
        unsafe { Self::unchecked_new(obj) }
    }

    #[inline(always)]
    pub fn get(&self, i: u32) -> T {
        let env = self.env();
        let val = env.vec_get(self.0.to_tagged(), i.into());
        T::try_from_val(env, &val).or_abort()
    }

    // TODO: Do we need to check_same_env for the env potentially stored in
    // values of T? T values may be objects containing an Env?

    #[inline(always)]
    pub fn put(&mut self, i: u32, v: T) {
        let env = self.env();
        let vec = env.vec_put(self.0.to_tagged(), i.into(), v.into_val(env));
        self.0 = vec.in_env(env);
    }

    #[inline(always)]
    pub fn del(&mut self, i: u32) {
        let env = self.env();
        let vec = env.vec_del(self.0.to_tagged(), i.into());
        self.0 = vec.in_env(env);
    }

    #[inline(always)]
    pub fn len(&self) -> u32 {
        let env = self.env();
        let val = env.vec_len(self.0.to_tagged());
        u32::try_from(val).or_abort()
    }

    #[inline(always)]
    pub fn push(&mut self, x: T) {
        let env = self.env();
        let vec = env.vec_push(self.0.to_tagged(), x.into_val(env));
        self.0 = vec.in_env(env);
    }

    #[inline(always)]
    pub fn pop(&mut self) {
        let env = self.env();
        let vec = env.vec_pop(self.0.to_tagged());
        self.0 = vec.in_env(env);
    }

    #[inline(always)]
    pub fn take(&mut self, n: u32) {
        let env = self.env();
        let vec = env.vec_take(self.0.to_tagged(), n.into());
        self.0 = vec.in_env(env);
    }

    #[inline(always)]
    pub fn drop(&mut self, n: u32) {
        let env = self.0.env();
        let vec = env.vec_drop(self.0.to_tagged(), n.into());
        self.0 = vec.in_env(env);
    }

    #[inline(always)]
    pub fn front(&self) -> T {
        let env = self.0.env();
        let val = env.vec_front(self.0.to_tagged());
        T::try_from_val(env, &val).or_abort()
    }

    #[inline(always)]
    pub fn back(&self) -> T {
        let env = self.env();
        let val = env.vec_back(self.0.to_tagged());
        T::try_from_val(env, &val).or_abort()
    }

    #[inline(always)]
    pub fn insert(&mut self, i: u32, x: T) {
        let env = self.env();
        let vec = env.vec_put(self.0.to_tagged(), i.into(), x.into_val(env));
        self.0 = vec.in_env(env);
    }

    #[inline(always)]
    pub fn append(&mut self, other: &Vec<T>) {
        let env = self.env();
        let vec = env.vec_append(self.0.to_tagged(), other.0.to_tagged());
        self.0 = vec.in_env(env);
    }
}

#[cfg(test)]
mod test {
    use super::*;

    #[test]
    fn test_vec_raw_val_type() {
        let env = Env::default();

        let mut vec = Vec::<u32>::new(&env);
        assert_eq!(vec.len(), 0);
        vec.push(10);
        assert_eq!(vec.len(), 1);
        vec.push(20);
        assert_eq!(vec.len(), 2);
        vec.push(30);
        assert_eq!(vec.len(), 3);

        let vec_ref = &vec;
        assert_eq!(vec_ref.len(), 3);

        let mut vec_copy = vec.clone();
        assert_eq!(vec_copy.len(), 3);
        vec_copy.push(40);
        assert_eq!(vec_copy.len(), 4);

        assert_eq!(vec.len(), 3);
        assert_eq!(vec_ref.len(), 3);
    }

    #[test]
    fn test_vec_env_val_type() {
        let env = Env::default();

        let mut vec = Vec::<i64>::new(&env);
        assert_eq!(vec.len(), 0);
        vec.push(-10);
        assert_eq!(vec.len(), 1);
        vec.push(20);
        assert_eq!(vec.len(), 2);
        vec.push(-30);
        assert_eq!(vec.len(), 3);

        let vec_ref = &vec;
        assert_eq!(vec_ref.len(), 3);

        let mut vec_copy = vec.clone();
        assert_eq!(vec_copy.len(), 3);
        vec_copy.push(40);
        assert_eq!(vec_copy.len(), 4);

        assert_eq!(vec.len(), 3);
        assert_eq!(vec_ref.len(), 3);
    }

    #[test]
    fn test_vec_recursive() {
        let env = Env::default();

        let mut vec_inner = Vec::<i64>::new(&env);
        vec_inner.push(-10);
        assert_eq!(vec_inner.len(), 1);

        let mut vec_outer = Vec::<Vec<i64>>::new(&env);
        vec_outer.push(vec_inner);
        assert_eq!(vec_outer.len(), 1);
    }
}<|MERGE_RESOLUTION|>--- conflicted
+++ resolved
@@ -1,88 +1,57 @@
 use core::marker::PhantomData;
 
-<<<<<<< HEAD
 use super::{
-    xdr::ScObjectType, Env, EnvBase, EnvObj, EnvTrait, EnvVal, EnvValType, OrAbort, RawVal,
+    xdr::ScObjectType, Env, EnvBase, EnvObj, EnvRawValConvertible, EnvTrait, EnvVal,
+    EnvValConvertible, OrAbort, RawVal,
 };
-=======
-use super::{xdr::ScObjectType, Env, EnvObj, EnvRawValConvertible, EnvTrait, OrAbort, RawVal};
->>>>>>> 6bd614be
 
 #[derive(Clone)]
 #[repr(transparent)]
 pub struct Vec<T>(EnvObj, PhantomData<T>);
 
-<<<<<<< HEAD
-impl<T: EnvValType<Env>> EnvValType<Env> for Vec<T> {
-    fn into_env_val(self, env: &Env) -> EnvVal {
+impl<T: EnvRawValConvertible> EnvValConvertible<Env, RawVal> for Vec<T> {
+    fn into_env_val(self, env: &Env) -> EnvVal<RawVal> {
         self.env().check_same_env(env);
         self.0.into()
     }
-
-    fn into_raw_val(self, env: &Env) -> RawVal {
-        self.env().check_same_env(env);
-        self.0.as_raw_val()
-    }
-
-    fn try_from_env_val(ev: EnvVal) -> Option<Self> {
-        let obj: EnvObj = ev.try_into().ok()?;
-        if obj.is_obj_type(ScObjectType::ScoVec) {
-            Some(unsafe { Vec::<T>::unchecked_new(obj) })
-        } else {
-            None
-        }
-    }
-}
-
-impl<T: EnvValType<Env>> TryFrom<EnvObj> for Vec<T> {
-=======
+}
+
+impl<T: EnvRawValConvertible> TryFrom<EnvVal<RawVal>> for Vec<T> {
+    type Error = ();
+
+    fn try_from(ev: EnvVal<RawVal>) -> Result<Self, Self::Error> {
+        let obj: EnvObj = ev.clone().try_into()?;
+        obj.try_into()
+    }
+}
+
 impl<T: EnvRawValConvertible> TryFrom<EnvObj> for Vec<T> {
->>>>>>> 6bd614be
     type Error = ();
 
     fn try_from(obj: EnvObj) -> Result<Self, Self::Error> {
         if obj.as_tagged().is_obj_type(ScObjectType::ScoVec) {
-            Ok(Vec(obj, PhantomData))
+            Ok(unsafe { Vec::<T>::unchecked_new(obj) })
         } else {
             Err(())
         }
     }
 }
 
-<<<<<<< HEAD
-impl<T: EnvValType<Env>> From<Vec<T>> for EnvObj {
-=======
 impl<T: EnvRawValConvertible> From<Vec<T>> for EnvObj {
->>>>>>> 6bd614be
     #[inline(always)]
     fn from(v: Vec<T>) -> Self {
         v.0
     }
 }
 
-<<<<<<< HEAD
-impl<T: EnvValType<Env>> From<Vec<T>> for EnvVal {
-=======
 impl<T: EnvRawValConvertible> From<Vec<T>> for RawVal {
->>>>>>> 6bd614be
     #[inline(always)]
     fn from(v: Vec<T>) -> Self {
         v.0.into()
     }
 }
 
-<<<<<<< HEAD
-impl<T: EnvValType<Env>> From<Vec<T>> for RawVal {
-    #[inline(always)]
-    fn from(v: Vec<T>) -> Self {
-        v.0.into()
-    }
-}
-
-impl<T: EnvValType<Env>> Vec<T> {
-=======
 impl<T: EnvRawValConvertible> Vec<T> {
->>>>>>> 6bd614be
     unsafe fn unchecked_new(obj: EnvObj) -> Self {
         Self(obj, PhantomData)
     }
