--- conflicted
+++ resolved
@@ -1,30 +1,7 @@
 #[cfg(target_family = "wasm")]
-<<<<<<< HEAD
-pub use guest::*;
-
-#[cfg(target_family = "wasm")]
-mod guest {
-    pub use stellar_contract_env_guest::xdr;
-
-    pub use stellar_contract_env_guest::BitSet;
-    pub use stellar_contract_env_guest::Env as EnvTrait;
-    pub use stellar_contract_env_guest::EnvBase;
-    pub use stellar_contract_env_guest::EnvValType;
-    pub use stellar_contract_env_guest::OrAbort;
-    pub use stellar_contract_env_guest::RawObj;
-    pub use stellar_contract_env_guest::RawVal;
-    pub use stellar_contract_env_guest::RawValType;
-    pub use stellar_contract_env_guest::Status;
-    pub use stellar_contract_env_guest::Symbol;
-
-    pub type Env = stellar_contract_env_guest::Guest;
-    pub type EnvObj = stellar_contract_env_guest::EnvObj<Env>;
-    pub type EnvVal = stellar_contract_env_guest::EnvVal<Env>;
-=======
 mod env {
     pub use stellar_contract_env_guest::{Env as EnvTrait, *};
     pub type Env = Guest;
->>>>>>> 6bd614be
 }
 
 #[cfg(not(target_family = "wasm"))]
@@ -36,6 +13,7 @@
 pub use env::xdr;
 pub use env::BitSet;
 pub use env::Env;
+pub use env::EnvBase;
 pub use env::EnvTrait;
 pub use env::EnvValConvertible;
 pub use env::OrAbort;
@@ -48,21 +26,8 @@
 
 pub type EnvVal<V> = env::EnvVal<Env, V>;
 
-<<<<<<< HEAD
-    pub use stellar_contract_env_host::BitSet;
-    pub use stellar_contract_env_host::Env as EnvTrait;
-    pub use stellar_contract_env_host::EnvBase;
-    pub use stellar_contract_env_host::EnvValType;
-    pub use stellar_contract_env_host::OrAbort;
-    pub use stellar_contract_env_host::RawObj;
-    pub use stellar_contract_env_host::RawVal;
-    pub use stellar_contract_env_host::RawValType;
-    pub use stellar_contract_env_host::Status;
-    pub use stellar_contract_env_host::Symbol;
-=======
 pub type Obj = TaggedVal<TagObject>;
 pub type EnvObj = EnvVal<Obj>;
->>>>>>> 6bd614be
 
 pub trait EnvRawValConvertible: EnvValConvertible<Env, RawVal> {}
 impl<C> EnvRawValConvertible for C where C: EnvValConvertible<Env, RawVal> {}