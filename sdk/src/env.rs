--- conflicted
+++ resolved
@@ -6,12 +6,8 @@
     pub use stellar_contract_env_guest::xdr;
 
     pub use stellar_contract_env_guest::BitSet;
-<<<<<<< HEAD
     pub use stellar_contract_env_guest::Env as EnvTrait;
     pub use stellar_contract_env_guest::EnvBase;
-=======
-    pub use stellar_contract_env_guest::Env as EnvI;
->>>>>>> 353f805d
     pub use stellar_contract_env_guest::EnvValType;
     pub use stellar_contract_env_guest::OrAbort;
     pub use stellar_contract_env_guest::RawObj;
@@ -21,13 +17,8 @@
     pub use stellar_contract_env_guest::Symbol;
 
     pub type Env = stellar_contract_env_guest::Guest;
-<<<<<<< HEAD
-    pub type EnvVal = stellar_contract_env_guest::EnvVal<Env>;
-    pub type EnvObj = stellar_contract_env_guest::EnvObj<Env>;
-=======
     pub type EnvObj = stellar_contract_env_guest::EnvObj<Env>;
     pub type EnvVal = stellar_contract_env_guest::EnvVal<Env>;
->>>>>>> 353f805d
 }
 
 #[cfg(not(target_family = "wasm"))]
@@ -38,12 +29,8 @@
     pub use stellar_contract_env_host::xdr;
 
     pub use stellar_contract_env_host::BitSet;
-<<<<<<< HEAD
     pub use stellar_contract_env_host::Env as EnvTrait;
     pub use stellar_contract_env_host::EnvBase;
-=======
-    pub use stellar_contract_env_host::Env as EnvI;
->>>>>>> 353f805d
     pub use stellar_contract_env_host::EnvValType;
     pub use stellar_contract_env_host::OrAbort;
     pub use stellar_contract_env_host::RawObj;
@@ -53,11 +40,6 @@
     pub use stellar_contract_env_host::Symbol;
 
     pub type Env = stellar_contract_env_host::Host;
-<<<<<<< HEAD
-    pub type EnvVal = stellar_contract_env_host::EnvVal<Env>;
-    pub type EnvObj = stellar_contract_env_host::EnvObj<Env>;
-=======
     pub type EnvObj = stellar_contract_env_host::EnvObj<Env>;
     pub type EnvVal = stellar_contract_env_host::EnvVal<Env>;
->>>>>>> 353f805d
 }