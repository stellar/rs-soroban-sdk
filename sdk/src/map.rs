--- conflicted
+++ resolved
@@ -1,8 +1,4 @@
-<<<<<<< HEAD
-use core::cmp::Ordering;
-=======
-use core::{cmp::Ordering, fmt::Debug, marker::PhantomData};
->>>>>>> 4ea8827d
+use core::{cmp::Ordering, fmt::Debug};
 
 use super::{
     env::internal::Env as _, xdr::ScObjectType, ConversionError, Env, EnvObj, EnvVal, IntoVal,
@@ -105,14 +101,10 @@
     }
 
     #[inline(always)]
-<<<<<<< HEAD
-    pub fn get<K: IntoVal<Env, RawVal>, V: TryFromVal<Env, RawVal>>(&self, k: K) -> V {
-=======
-    pub fn get(&self, k: K) -> V
+    pub fn get<K: IntoVal<Env, RawVal>, V: TryFromVal<Env, RawVal>>(&self, k: K) -> V
     where
         V::Error: Debug,
     {
->>>>>>> 4ea8827d
         let env = self.env();
         let v = env.map_get(self.0.to_tagged(), k.into_val(env));
         V::try_from_val(env, v).unwrap()
