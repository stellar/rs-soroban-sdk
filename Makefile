--- conflicted
+++ resolved
@@ -32,15 +32,6 @@
 		| jq -r '.index[.root|tostring].docs' \
 		> README.md
 
-<<<<<<< HEAD
-watch:
-	cargo watch --clear --watch-when-idle --shell '$(MAKE)'
-
-watch-doc:
-	cargo +nightly watch --clear --watch-when-idle --shell '$(MAKE) doc CARGO_DOC_ARGS='
-
-=======
->>>>>>> fc32690e
 fmt:
 	cargo fmt --all
 
