--- conflicted
+++ resolved
@@ -167,11 +167,7 @@
             use super::*;
 
             #export_name
-<<<<<<< HEAD
-            pub fn invoke_raw(env: stellar_contract_sdk::Env, #(#wrap_args),*) -> stellar_contract_sdk::RawVal {
-=======
-            pub fn call_raw(env: soroban_sdk::Env, #(#wrap_args),*) -> soroban_sdk::RawVal {
->>>>>>> 05735f99
+            pub fn invoke_raw(env: soroban_sdk::Env, #(#wrap_args),*) -> soroban_sdk::RawVal {
                 #use_trait;
                 <_ as soroban_sdk::IntoVal<soroban_sdk::Env, soroban_sdk::RawVal>>::into_val(
                     #call(
@@ -182,31 +178,18 @@
                 )
             }
 
-<<<<<<< HEAD
             pub fn invoke_raw_slice(
-                env: stellar_contract_sdk::Env,
-                args: &[stellar_contract_sdk::RawVal],
-            ) -> stellar_contract_sdk::RawVal {
-                invoke_raw(env, #(#slice_args),*)
-            }
-
-            use super::*;
-
-            pub fn invoke(
-                e: &stellar_contract_sdk::Env,
-                contract_id: &stellar_contract_sdk::Binary,
-=======
-            pub fn call_raw_slice(
                 env: soroban_sdk::Env,
                 args: &[soroban_sdk::RawVal],
             ) -> soroban_sdk::RawVal {
-                call_raw(env, #(#slice_args),*)
-            }
-
-            pub fn call_internal(
+                invoke_raw(env, #(#slice_args),*)
+            }
+
+            use super::*;
+
+            pub fn invoke(
                 e: &soroban_sdk::Env,
                 contract_id: &soroban_sdk::Binary,
->>>>>>> 05735f99
                 #(#invoke_args),*
             ) #output {
                 use soroban_sdk::{EnvVal, IntoVal, Symbol, Vec};
@@ -217,15 +200,9 @@
 
             #[cfg(feature = "testutils")]
             #[cfg_attr(feature = "docs", doc(cfg(feature = "testutils")))]
-<<<<<<< HEAD
             pub fn invoke_xdr(
-                e: &stellar_contract_sdk::Env,
-                contract_id: &stellar_contract_sdk::Binary,
-=======
-            pub fn call_external(
                 e: &soroban_sdk::Env,
                 contract_id: &soroban_sdk::Binary,
->>>>>>> 05735f99
                 #(#invoke_args),*
             ) #output {
                 use soroban_sdk::TryIntoVal;
